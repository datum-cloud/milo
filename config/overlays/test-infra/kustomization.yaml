--- conflicted
+++ resolved
@@ -20,12 +20,9 @@
   - components/certificates
   - ../../components/certificates
   - ../../components/apiserver-audit-logging
-<<<<<<< HEAD
   - ../../components/apiserver-tracing
-=======
   # Ingress configuration (shared Gateway API with Envoy)
   - ../../components/gateway-api
->>>>>>> 58477879
 
 patches:
   # Configure API server for etcd connection

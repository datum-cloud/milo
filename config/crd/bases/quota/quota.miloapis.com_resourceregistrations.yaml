--- conflicted
+++ resolved
@@ -207,10 +207,7 @@
                   - "Projects created within Organizations"
                   - "CPU millicores allocated to workloads"
                   - "Storage bytes claimed by volume requests"
-<<<<<<< HEAD
-=======
                 maxLength: 500
->>>>>>> 4d45f232
                 minLength: 1
                 type: string
               displayUnit:

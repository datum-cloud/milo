---
apiVersion: rbac.authorization.k8s.io/v1
kind: ClusterRole
metadata:
  name: milo-controller-manager
rules:
- apiGroups:
  - ""
  resources:
  - namespaces
  verbs:
  - create
  - delete
  - get
  - list
  - patch
  - update
  - watch
- apiGroups:
<<<<<<< HEAD
  - '*'
  resources:
  - '*'
=======
  - apiregistration.k8s.io
  resources:
  - apiservices
>>>>>>> 8e1c9005
  verbs:
  - get
  - list
  - watch
- apiGroups:
<<<<<<< HEAD
=======
  - apiregistration.k8s.io
  resources:
  - apiservices/status
  verbs:
  - patch
  - update
- apiGroups:
>>>>>>> 8e1c9005
  - gateway.networking.k8s.io
  resources:
  - gatewayclasses
  verbs:
  - create
  - delete
  - get
  - list
  - patch
  - update
  - watch
- apiGroups:
  - iam.miloapis.com
  resources:
  - groupmemberships
  verbs:
  - delete
  - list
- apiGroups:
  - iam.miloapis.com
  resources:
  - groups
  - policybindings
  verbs:
  - create
  - delete
  - get
  - list
  - patch
  - update
  - watch
- apiGroups:
  - iam.miloapis.com
  resources:
  - groups/finalizers
  - userinvitations/status
  - users/status
  verbs:
  - update
- apiGroups:
  - iam.miloapis.com
  resources:
  - groups/status
  verbs:
  - get
  - patch
  - update
- apiGroups:
  - iam.miloapis.com
  resources:
  - userdeactivations
  verbs:
  - get
  - list
  - watch
- apiGroups:
  - iam.miloapis.com
  resources:
  - userinvitations
  - users
  verbs:
  - get
  - list
  - update
  - watch
- apiGroups:
  - iam.miloapis.com
  resources:
  - userpreferences
  verbs:
  - get
  - list
  - patch
  - update
  - watch
- apiGroups:
  - infrastructure.miloapis.com
  resources:
  - projectcontrolplanes
  verbs:
  - create
  - delete
  - get
  - list
  - patch
  - update
  - watch
- apiGroups:
  - notification.miloapis.com
  resources:
  - emails
  verbs:
  - create
  - get
  - list
  - watch
- apiGroups:
  - notification.miloapis.com
  resources:
  - emailtemplates
  verbs:
  - get
  - list
  - watch
- apiGroups:
  - quota.miloapis.com
  resources:
  - allowancebuckets
  - claimcreationpolicies
  - grantcreationpolicies
  - resourceclaims
  - resourcegrants
  verbs:
  - create
  - delete
  - get
  - list
  - patch
  - update
  - watch
- apiGroups:
  - quota.miloapis.com
  resources:
  - allowancebuckets/status
  - claimcreationpolicies/status
  - grantcreationpolicies/status
  - resourceclaims/status
  - resourcegrants/status
  - resourceregistrations/status
  verbs:
  - get
  - patch
  - update
- apiGroups:
  - quota.miloapis.com
  resources:
  - resourceregistrations
  verbs:
  - create
  - get
  - list
  - patch
  - update
  - watch
- apiGroups:
  - resourcemanager.miloapis.com
  resources:
  - organizationmemberships
  verbs:
  - create
  - get
  - list
  - watch
- apiGroups:
  - resourcemanager.miloapis.com
  resources:
  - organizationmemberships/status
  - projects/status
  verbs:
  - get
  - patch
  - update
- apiGroups:
  - resourcemanager.miloapis.com
  resources:
  - organizations
  verbs:
  - get
  - list
  - watch
- apiGroups:
  - resourcemanager.miloapis.com
  resources:
  - projects
  verbs:
  - get
  - list
  - patch
  - update
  - watch
- apiGroups:
  - resourcemanager.miloapis.com
  resources:
  - projects/finalizers
  verbs:
  - update<|MERGE_RESOLUTION|>--- conflicted
+++ resolved
@@ -17,22 +17,22 @@
   - update
   - watch
 - apiGroups:
-<<<<<<< HEAD
   - '*'
   resources:
   - '*'
-=======
+  verbs:
+  - get
+  - list
+  - watch
+- apiGroups:
   - apiregistration.k8s.io
   resources:
   - apiservices
->>>>>>> 8e1c9005
-  verbs:
-  - get
-  - list
-  - watch
-- apiGroups:
-<<<<<<< HEAD
-=======
+  verbs:
+  - get
+  - list
+  - watch
+- apiGroups:
   - apiregistration.k8s.io
   resources:
   - apiservices/status
@@ -40,7 +40,6 @@
   - patch
   - update
 - apiGroups:
->>>>>>> 8e1c9005
   - gateway.networking.k8s.io
   resources:
   - gatewayclasses

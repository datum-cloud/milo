package projectstorage

import (
	"context"
	"path"
	"sync"

	"go.miloapis.com/milo/pkg/request"

	"k8s.io/apimachinery/pkg/runtime"
	"k8s.io/apimachinery/pkg/watch"
	"k8s.io/apiserver/pkg/storage/cacher"

	generic "k8s.io/apiserver/pkg/registry/generic"
	"k8s.io/apiserver/pkg/storage"

	"k8s.io/apimachinery/pkg/fields"

	storagebackend "k8s.io/apiserver/pkg/storage/storagebackend"
	factory "k8s.io/apiserver/pkg/storage/storagebackend/factory"

	"k8s.io/client-go/tools/cache"
)

type child struct {
	s       storage.Interface
	destroy factory.DestroyFunc
}

type decoratorArgs struct {
	resourcePrefix string
	keyFunc        func(obj runtime.Object) (string, error)
	newFunc        func() runtime.Object
	newListFunc    func() runtime.Object
	getAttrs       storage.AttrFunc
	triggerFn      storage.IndexerFuncs
	indexers       *cache.Indexers
}

// projectMux implements storage.Interface and routes to a per-project child.
type projectMux struct {
	mu        sync.RWMutex
	children  map[string]*child
	versioner storage.Versioner

	inner generic.StorageDecorator
	cfg   storagebackend.ConfigForResource
	args  decoratorArgs
}

func (m *projectMux) Versioner() storage.Versioner { return m.versioner }

func (m *projectMux) childForProject(project string) (storage.Interface, error) {
	m.mu.RLock()
	if c, ok := m.children[project]; ok {
		m.mu.RUnlock()
		return c.s, nil
	}
	m.mu.RUnlock()

	m.mu.Lock()
	defer m.mu.Unlock()
<<<<<<< HEAD
	if c := m.children[""]; c != nil {
		return c.s, nil
	}
	s, destroy, err := m.inner(
		&m.cfg, m.args.resourcePrefix, m.args.keyFunc, m.args.newFunc, m.args.newListFunc,
		m.args.getAttrs, m.args.triggerFn, m.args.indexers,
	)
	if err != nil {
		return nil, err
	}
	if m.versioner == nil {
		m.versioner = s.Versioner()
	}
	if m.children == nil {
		m.children = make(map[string]*child, 2)
	}
	m.children[""] = &child{s: s, destroy: destroy}
	return s, nil
}

// unionChild returns/creates the shared storage rooted at /projects.
func (m *projectMux) unionChild() (storage.Interface, error) {
	m.mu.RLock()
	if c := m.children["*"]; c != nil {
		m.mu.RUnlock()
		return c.s, nil
	}
	m.mu.RUnlock()
	m.mu.Lock()
	defer m.mu.Unlock()
	if c := m.children["*"]; c != nil {
		return c.s, nil
	}

	cfg2 := m.cfg
	cfg2.Config.Prefix = "/projects"
=======
	if c, ok := m.children[project]; ok {
		return c.s, nil
	}

	cfg2 := m.cfg // copy
	cfg2.Config.Prefix = "/" + path.Join("projects", project)
>>>>>>> b0e76c97

	// 1) raw store (same as StorageWithCacher does internally)
	raw, rawDestroy, err := generic.NewRawStorage(&cfg2, m.args.newFunc, m.args.newListFunc, "")
	if err != nil {
		return nil, err
	}

	// 2) adapter
	adapter := NewProjectUnionStore(raw, m.args.resourcePrefix, m.args.newFunc, m.args.newListFunc)

	cli, err := newEtcdClientFrom(cfg2.Config) // endpoints + TLS from your storage config
	if err != nil {
		rawDestroy()
		return nil, err
	}
	adapter.WithEtcdClient(cli)

	// Ensure non-nil indexers/maps for the cacher
	triggers := m.args.triggerFn
	if triggers == nil {
		triggers = storage.IndexerFuncs{}
	}
	indexers := m.args.indexers
	if indexers == nil {
		indexers = &cache.Indexers{}
	}

	c, err := cacher.NewCacherFromConfig(cacher.Config{
		Storage:        adapter,
		Versioner:      storage.APIObjectVersioner{},
		GroupResource:  cfg2.GroupResource,
		ResourcePrefix: m.args.resourcePrefix,
		KeyFunc:        m.args.keyFunc,
		NewFunc:        m.args.newFunc,
		NewListFunc:    m.args.newListFunc,
		GetAttrsFunc:   adapter.GetAttrs, // virtual field "project"
		IndexerFuncs:   triggers,
		Indexers:       indexers,
		Codec:          cfg2.Codec,
	})
	if err != nil {
		rawDestroy()
		adapter.Stop()
		return nil, err
	}

	destroy := func() {
		c.Stop()
		adapter.Stop()
		if rawDestroy != nil {
			rawDestroy()
		}
	}

	if m.versioner == nil {
		m.versioner = c.Versioner()
	}
	if m.children == nil {
		m.children = make(map[string]*child, 1)
	}
<<<<<<< HEAD
	m.children["*"] = &child{s: c, destroy: destroy}
	return c, nil

=======
	m.children[project] = &child{s: s, destroy: destroy}
	return s, nil
>>>>>>> b0e76c97
}

func (m *projectMux) destroyAll() {
	m.mu.Lock()
	defer m.mu.Unlock()
	for k, c := range m.children {
		if c.destroy != nil {
			c.destroy()
		}
		delete(m.children, k)
	}
}

func (m *projectMux) pick(ctx context.Context) (storage.Interface, error) {
	if proj, ok := request.ProjectID(ctx); ok && proj != "" {
<<<<<<< HEAD
		s, err := m.unionChild()
		return s, proj, err
	}
	s, err := m.rootChild()
	return s, "", err
}

// /projects/<project>/<original-key>
func addProjectToKey(_ string, project, key string) string {
	if project == "" {
		return key // root untouched
	}
	k := strings.TrimPrefix(key, "/")
	if strings.HasPrefix(k, project+"/") { // avoid double prefix
		return k
=======
		return m.childForProject(proj)
>>>>>>> b0e76c97
	}
	return m.childForProject("")
}

// ---------- storage.Interface forwarding ----------

func (m *projectMux) Create(ctx context.Context, key string, obj, out runtime.Object, ttl uint64) error {
	s, err := m.pick(ctx)
	if err != nil {
		return err
	}
<<<<<<< HEAD
	return s.Create(ctx, addProjectToKey(m.args.resourcePrefix, proj, key), obj, out, ttl)
}

func (m *projectMux) Delete(ctx context.Context, key string, out runtime.Object, precond *storage.Preconditions,
	validateDeletion storage.ValidateObjectFunc, cachedExistingObject runtime.Object, opts storage.DeleteOptions) error {
	s, proj, err := m.pickWithProject(ctx)
	if err != nil {
		return err
	}
	return s.Delete(ctx, addProjectToKey(m.args.resourcePrefix, proj, key), out, precond, validateDeletion, cachedExistingObject, opts)
=======
	return s.Create(ctx, key, obj, out, ttl)
}

func (m *projectMux) Delete(
	ctx context.Context,
	key string,
	out runtime.Object,
	precond *storage.Preconditions,
	validateDeletion storage.ValidateObjectFunc,
	cachedExistingObject runtime.Object,
	opts storage.DeleteOptions,
) error {
	s, err := m.pick(ctx)
	if err != nil {
		return err
	}
	return s.Delete(ctx, key, out, precond, validateDeletion, cachedExistingObject, opts)
>>>>>>> b0e76c97
}

func (m *projectMux) Watch(ctx context.Context, key string, opts storage.ListOptions) (watch.Interface, error) {
	s, err := m.pick(ctx)
	if err != nil {
		return nil, err
	}
<<<<<<< HEAD
	if proj != "" {
		opts.Predicate.Field = andField(opts.Predicate.Field, fields.OneTermEqualSelector("project", proj))
	}
	// IMPORTANT: do NOT rewrite `key` for watches; let the cacher use its fixed root.
	return s.Watch(ctx, key, opts)
}

func (m *projectMux) GetList(ctx context.Context, key string, opts storage.ListOptions, listObj runtime.Object) error {
	s, proj, err := m.pickWithProject(ctx)
	if err != nil {
		return err
	}
	if proj != "" {
		opts.Predicate.Field = andField(opts.Predicate.Field, fields.OneTermEqualSelector("project", proj))
	}
	return s.GetList(ctx, key, opts, listObj)
}

func (m *projectMux) Get(ctx context.Context, key string, opts storage.GetOptions, objPtr runtime.Object) error {
	s, proj, err := m.pickWithProject(ctx)
	if err != nil {
		return err
	}
	return s.Get(ctx, addProjectToKey(m.args.resourcePrefix, proj, key), opts, objPtr)
}

func (m *projectMux) GuaranteedUpdate(ctx context.Context, key string, out runtime.Object, ignoreNotFound bool,
	precond *storage.Preconditions, tryUpdate storage.UpdateFunc, suggestion runtime.Object) error {
	s, proj, err := m.pickWithProject(ctx)
	if err != nil {
		return err
	}
	return s.GuaranteedUpdate(ctx, addProjectToKey(m.args.resourcePrefix, proj, key), out, ignoreNotFound, precond, tryUpdate, suggestion)
=======
	return s.Watch(ctx, key, opts)
}

func (m *projectMux) Get(ctx context.Context, key string, opts storage.GetOptions, objPtr runtime.Object) error {
	s, err := m.pick(ctx)
	if err != nil {
		return err
	}
	return s.Get(ctx, key, opts, objPtr)
}

func (m *projectMux) GetList(ctx context.Context, key string, opts storage.ListOptions, listObj runtime.Object) error {
	s, err := m.pick(ctx)
	if err != nil {
		return err
	}
	return s.GetList(ctx, key, opts, listObj)
}

func (m *projectMux) GuaranteedUpdate(
	ctx context.Context,
	key string,
	out runtime.Object,
	ignoreNotFound bool,
	precond *storage.Preconditions,
	tryUpdate storage.UpdateFunc,
	suggestion runtime.Object,
) error {
	s, err := m.pick(ctx)
	if err != nil {
		return err
	}
	return s.GuaranteedUpdate(ctx, key, out, ignoreNotFound, precond, tryUpdate, suggestion)
>>>>>>> b0e76c97
}

// If your k8s minor *doesn't* include Count in storage.Interface, delete this.
func (m *projectMux) Count(key string) (int64, error) {
	m.mu.RLock()
	c := m.children[""]
	m.mu.RUnlock()
	if c == nil {
		if _, err := m.childForProject(""); err != nil {
			return 0, err
		}
		m.mu.RLock()
		c = m.children[""]
		m.mu.RUnlock()
	}
	return c.s.Count(key)
}

// ReadinessCheck proxies to the appropriate child (defaults to the "" project).
func (m *projectMux) ReadinessCheck() error {
	m.mu.RLock()
	c := m.children[""]
	m.mu.RUnlock()
	if c == nil {
		if _, err := m.childForProject(""); err != nil {
			return err
		}
		m.mu.RLock()
		c = m.children[""]
		m.mu.RUnlock()
	}
	return c.s.ReadinessCheck()
}

func (m *projectMux) RequestWatchProgress(ctx context.Context) error {
	s, err := m.pick(ctx)
	if err != nil {
		return err
	}
	return s.RequestWatchProgress(ctx)
}

func andField(a, b fields.Selector) fields.Selector {
	if a == nil || a.Empty() {
		return b
	}
	if b == nil || b.Empty() {
		return a
	}
	return fields.AndSelectors(a, b)
}<|MERGE_RESOLUTION|>--- conflicted
+++ resolved
@@ -50,37 +50,6 @@
 
 func (m *projectMux) Versioner() storage.Versioner { return m.versioner }
 
-func (m *projectMux) childForProject(project string) (storage.Interface, error) {
-	m.mu.RLock()
-	if c, ok := m.children[project]; ok {
-		m.mu.RUnlock()
-		return c.s, nil
-	}
-	m.mu.RUnlock()
-
-	m.mu.Lock()
-	defer m.mu.Unlock()
-<<<<<<< HEAD
-	if c := m.children[""]; c != nil {
-		return c.s, nil
-	}
-	s, destroy, err := m.inner(
-		&m.cfg, m.args.resourcePrefix, m.args.keyFunc, m.args.newFunc, m.args.newListFunc,
-		m.args.getAttrs, m.args.triggerFn, m.args.indexers,
-	)
-	if err != nil {
-		return nil, err
-	}
-	if m.versioner == nil {
-		m.versioner = s.Versioner()
-	}
-	if m.children == nil {
-		m.children = make(map[string]*child, 2)
-	}
-	m.children[""] = &child{s: s, destroy: destroy}
-	return s, nil
-}
-
 // unionChild returns/creates the shared storage rooted at /projects.
 func (m *projectMux) unionChild() (storage.Interface, error) {
 	m.mu.RLock()
@@ -97,14 +66,6 @@
 
 	cfg2 := m.cfg
 	cfg2.Config.Prefix = "/projects"
-=======
-	if c, ok := m.children[project]; ok {
-		return c.s, nil
-	}
-
-	cfg2 := m.cfg // copy
-	cfg2.Config.Prefix = "/" + path.Join("projects", project)
->>>>>>> b0e76c97
 
 	// 1) raw store (same as StorageWithCacher does internally)
 	raw, rawDestroy, err := generic.NewRawStorage(&cfg2, m.args.newFunc, m.args.newListFunc, "")
@@ -163,16 +124,11 @@
 		m.versioner = c.Versioner()
 	}
 	if m.children == nil {
-		m.children = make(map[string]*child, 1)
-	}
-<<<<<<< HEAD
+		m.children = make(map[string]*child, 2)
+	}
 	m.children["*"] = &child{s: c, destroy: destroy}
 	return c, nil
 
-=======
-	m.children[project] = &child{s: s, destroy: destroy}
-	return s, nil
->>>>>>> b0e76c97
 }
 
 func (m *projectMux) destroyAll() {
@@ -186,9 +142,9 @@
 	}
 }
 
-func (m *projectMux) pick(ctx context.Context) (storage.Interface, error) {
+// pickWithProject returns the storage to use and the project ("" for root requests).
+func (m *projectMux) pickWithProject(ctx context.Context) (storage.Interface, string, error) {
 	if proj, ok := request.ProjectID(ctx); ok && proj != "" {
-<<<<<<< HEAD
 		s, err := m.unionChild()
 		return s, proj, err
 	}
@@ -204,21 +160,17 @@
 	k := strings.TrimPrefix(key, "/")
 	if strings.HasPrefix(k, project+"/") { // avoid double prefix
 		return k
-=======
-		return m.childForProject(proj)
->>>>>>> b0e76c97
-	}
-	return m.childForProject("")
+	}
+	return project + "/" + k
 }
 
 // ---------- storage.Interface forwarding ----------
 
 func (m *projectMux) Create(ctx context.Context, key string, obj, out runtime.Object, ttl uint64) error {
-	s, err := m.pick(ctx)
-	if err != nil {
-		return err
-	}
-<<<<<<< HEAD
+	s, proj, err := m.pickWithProject(ctx)
+	if err != nil {
+		return err
+	}
 	return s.Create(ctx, addProjectToKey(m.args.resourcePrefix, proj, key), obj, out, ttl)
 }
 
@@ -229,33 +181,13 @@
 		return err
 	}
 	return s.Delete(ctx, addProjectToKey(m.args.resourcePrefix, proj, key), out, precond, validateDeletion, cachedExistingObject, opts)
-=======
-	return s.Create(ctx, key, obj, out, ttl)
-}
-
-func (m *projectMux) Delete(
-	ctx context.Context,
-	key string,
-	out runtime.Object,
-	precond *storage.Preconditions,
-	validateDeletion storage.ValidateObjectFunc,
-	cachedExistingObject runtime.Object,
-	opts storage.DeleteOptions,
-) error {
-	s, err := m.pick(ctx)
-	if err != nil {
-		return err
-	}
-	return s.Delete(ctx, key, out, precond, validateDeletion, cachedExistingObject, opts)
->>>>>>> b0e76c97
 }
 
 func (m *projectMux) Watch(ctx context.Context, key string, opts storage.ListOptions) (watch.Interface, error) {
-	s, err := m.pick(ctx)
-	if err != nil {
-		return nil, err
-	}
-<<<<<<< HEAD
+	s, proj, err := m.pickWithProject(ctx)
+	if err != nil {
+		return nil, err
+	}
 	if proj != "" {
 		opts.Predicate.Field = andField(opts.Predicate.Field, fields.OneTermEqualSelector("project", proj))
 	}
@@ -289,77 +221,29 @@
 		return err
 	}
 	return s.GuaranteedUpdate(ctx, addProjectToKey(m.args.resourcePrefix, proj, key), out, ignoreNotFound, precond, tryUpdate, suggestion)
-=======
-	return s.Watch(ctx, key, opts)
-}
-
-func (m *projectMux) Get(ctx context.Context, key string, opts storage.GetOptions, objPtr runtime.Object) error {
-	s, err := m.pick(ctx)
-	if err != nil {
-		return err
-	}
-	return s.Get(ctx, key, opts, objPtr)
-}
-
-func (m *projectMux) GetList(ctx context.Context, key string, opts storage.ListOptions, listObj runtime.Object) error {
-	s, err := m.pick(ctx)
-	if err != nil {
-		return err
-	}
-	return s.GetList(ctx, key, opts, listObj)
-}
-
-func (m *projectMux) GuaranteedUpdate(
-	ctx context.Context,
-	key string,
-	out runtime.Object,
-	ignoreNotFound bool,
-	precond *storage.Preconditions,
-	tryUpdate storage.UpdateFunc,
-	suggestion runtime.Object,
-) error {
-	s, err := m.pick(ctx)
-	if err != nil {
-		return err
-	}
-	return s.GuaranteedUpdate(ctx, key, out, ignoreNotFound, precond, tryUpdate, suggestion)
->>>>>>> b0e76c97
 }
 
 // If your k8s minor *doesn't* include Count in storage.Interface, delete this.
 func (m *projectMux) Count(key string) (int64, error) {
-	m.mu.RLock()
-	c := m.children[""]
-	m.mu.RUnlock()
-	if c == nil {
-		if _, err := m.childForProject(""); err != nil {
-			return 0, err
-		}
-		m.mu.RLock()
-		c = m.children[""]
-		m.mu.RUnlock()
-	}
-	return c.s.Count(key)
-}
-
-// ReadinessCheck proxies to the appropriate child (defaults to the "" project).
+	// Count is a root-space operation in your setup; use the root child.
+	s, err := m.rootChild()
+	if err != nil {
+		return 0, err
+	}
+	return s.Count(key)
+}
+
+// ReadinessCheck proxies to the root child (defaults to the "" project / global).
 func (m *projectMux) ReadinessCheck() error {
-	m.mu.RLock()
-	c := m.children[""]
-	m.mu.RUnlock()
-	if c == nil {
-		if _, err := m.childForProject(""); err != nil {
-			return err
-		}
-		m.mu.RLock()
-		c = m.children[""]
-		m.mu.RUnlock()
-	}
-	return c.s.ReadinessCheck()
+	s, err := m.rootChild()
+	if err != nil {
+		return err
+	}
+	return s.ReadinessCheck()
 }
 
 func (m *projectMux) RequestWatchProgress(ctx context.Context) error {
-	s, err := m.pick(ctx)
+	s, _, err := m.pickWithProject(ctx)
 	if err != nil {
 		return err
 	}

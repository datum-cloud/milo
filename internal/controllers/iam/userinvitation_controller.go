package iam

import (
	"context"
	"fmt"
	"strings"
	"time"

	iamv1alpha1 "go.miloapis.com/milo/pkg/apis/iam/v1alpha1"
	notificationv1alpha1 "go.miloapis.com/milo/pkg/apis/notification/v1alpha1"
	resourcemanagerv1alpha1 "go.miloapis.com/milo/pkg/apis/resourcemanager/v1alpha1"
	"k8s.io/apimachinery/pkg/api/errors"
	"k8s.io/apimachinery/pkg/api/meta"
	ctrl "sigs.k8s.io/controller-runtime"
	"sigs.k8s.io/controller-runtime/pkg/client"
	"sigs.k8s.io/controller-runtime/pkg/controller/controllerutil"
	"sigs.k8s.io/controller-runtime/pkg/finalizer"
	"sigs.k8s.io/controller-runtime/pkg/handler"
	"sigs.k8s.io/controller-runtime/pkg/reconcile"

	metav1 "k8s.io/apimachinery/pkg/apis/meta/v1"
	logf "sigs.k8s.io/controller-runtime/pkg/log"

	"sigs.k8s.io/controller-runtime/pkg/builder"
	"sigs.k8s.io/controller-runtime/pkg/event"
	"sigs.k8s.io/controller-runtime/pkg/predicate"
)

const (
	userInvitationFinalizerKey = "iam.miloapis.com/userinvitation"
)

type UserInvitationController struct {
	Client                          client.Client
	finalizer                       finalizer.Finalizers
	SystemNamespace                 string
	GetInvitationRoleName           string
	AcceptInvitationRoleName        string
	UserInvitationEmailTemplateName string
	uiRelatedRoles                  []iamv1alpha1.RoleReference
}

type userInvitationFinalizer struct {
	client         client.Client
	uiRelatedRoles []iamv1alpha1.RoleReference
}

func (f *userInvitationFinalizer) Finalize(ctx context.Context, obj client.Object) (finalizer.Result, error) {
	log := logf.FromContext(ctx).WithName("userinvitation-finalizer")
	log.Info("Finalizing UserInvitation", "name", obj.GetName())

	ui, ok := obj.(*iamv1alpha1.UserInvitation)
	if !ok {
		return finalizer.Result{}, fmt.Errorf("unexpected object type %T, expected UserInvitation", obj)
	}

	// Delete the PolicyBindings invitation-related roles
	for _, roleRe := range f.uiRelatedRoles {
		if err := deletePolicyBinding(ctx, f.client, &iamv1alpha1.RoleReference{
			Name:      roleRe.Name,
			Namespace: roleRe.Namespace,
		}, *ui); err != nil {
			log.Error(err, "Failed to delete PolicyBinding for invitation-related role on UserInvitation finalization", "role", roleRe)
			return finalizer.Result{}, fmt.Errorf("failed to delete PolicyBinding for invitation-related role on UserInvitation finalization: %w", err)
		}
	}

	log.Info("Successfully finalized UserInvitation (cleaned up ui PolicyBindings)")

	return finalizer.Result{}, nil
}

func (r *UserInvitationController) SetupController(mgr ctrl.Manager, systemNamespace, getInvitationRoleName, acceptInvitationRoleName string) error {
	r.Client = mgr.GetClient()
	r.SystemNamespace = systemNamespace
	r.GetInvitationRoleName = getInvitationRoleName
	r.AcceptInvitationRoleName = acceptInvitationRoleName
	return nil
}

const (
	userEmailIndexKey = "spec.email"
)

// +kubebuilder:rbac:groups=iam.miloapis.com,resources=userinvitations,verbs=get;list;watch;update;delete
// +kubebuilder:rbac:groups=iam.miloapis.com,resources=userinvitations/status,verbs=update
// +kubebuilder:rbac:groups=iam.miloapis.com,resources=users,verbs=get;list;watch
// +kubebuilder:rbac:groups=iam.miloapis.com,resources=policybindings,verbs=get;list;watch;create;delete
// +kubebuilder:rbac:groups=resourcemanager.miloapis.com,resources=organizationmemberships,verbs=get;list;watch;create
// +kubebuilder:rbac:groups=resourcemanager.miloapis.com,resources=organizations,verbs=get;list;watch
// +kubebuilder:rbac:groups=notification.miloapis.com,resources=emails,verbs=get;list;watch;create
// +kubebuilder:rbac:groups=notification.miloapis.com,resources=emailtemplates,verbs=get;list;watch

func (r *UserInvitationController) Reconcile(ctx context.Context, req ctrl.Request) (ctrl.Result, error) {
	log := logf.FromContext(ctx).WithName("userinvitation-reconciler")
	log.Info("Starting reconciliation", "name", req.Name)

	// Get the UserInvitation
	ui := &iamv1alpha1.UserInvitation{}
	if err := r.Client.Get(ctx, req.NamespacedName, ui); err != nil {
		if errors.IsNotFound(err) {
			log.Info("UserInvitation not found, probably deleted. Skipping reconciliation")
			return ctrl.Result{}, nil
		}
		log.Error(err, "Failed to get UserInvitation")
		return ctrl.Result{}, fmt.Errorf("failed to get UserInvitation: %w", err)
	}

	log.Info("reconciling UserInvitation", "name", ui.Name, "email", ui.Spec.Email)

	// Check if the UserInvitation is ready
	if meta.IsStatusConditionTrue(ui.Status.Conditions, string(iamv1alpha1.UserInvitationReadyCondition)) {
		log.Info("UserInvitation is ready, skipping reconciliation")
		return ctrl.Result{}, nil
	}

	// Check if the UserInvitation is not expired
	if meta.IsStatusConditionTrue(ui.Status.Conditions, string(iamv1alpha1.UserInvitationExpiredCondition)) {
		log.Info("UserInvitation is expired, skipping reconciliation")
		return ctrl.Result{}, nil
	}

	// Get the display name of the Organization referenced by the UserInvitation
	organizationDisplayName, err := r.getReferencedOrganizationDisplayName(ctx, ui.Spec.OrganizationRef)
	if err != nil {
		log.Error(err, "Failed to get Organization Display Name")
		return ctrl.Result{}, fmt.Errorf("failed to get Organization Display Name: %w", err)
	}
	// Get the display name and email address of the User who invited the user in the invitation
	inviterDisplayName, inviterEmailAddress, err := r.getReferencedInviterUserInfo(ctx, ui.Spec.InvitedBy)
	if err != nil {
		log.Error(err, "Failed to get Inviter Display Name")
		return ctrl.Result{}, fmt.Errorf("failed to get Inviter Display Name: %w", err)
	}
	// Update the UserInvitation status with the organization and inviter user information
	ui.Status.Organization = iamv1alpha1.UserInvitationOrganizationStatus{
		DisplayName: organizationDisplayName,
	}
	ui.Status.InviterUser = iamv1alpha1.UserInvitationUserStatus{
		DisplayName:  inviterDisplayName,
		EmailAddress: inviterEmailAddress,
	}

	// Check that the UserInvitation is not expired
	// Expiration is checked in the validationwebhook, but we check here in case some UserInvitation got
	// stuck in the controller loop for a long time, and we want to prevent giving roles to a user that is no longer valid.
	if isUserInvitationExpired(ui) {
		if err := r.updateUserInvitationStatus(ctx, ui.DeepCopy(), metav1.Condition{
			Type:    string(iamv1alpha1.UserInvitationExpiredCondition),
			Status:  metav1.ConditionTrue,
			Reason:  string(iamv1alpha1.UserInvitationStateExpiredReason),
			Message: "User Invitation is expired",
		}); err != nil {
			log.Error(err, "Failed to update expired UserInvitation status")
			return ctrl.Result{}, fmt.Errorf("failed to update expired UserInvitation status: %w", err)
		}
		log.Info("ExpiredUserInvitation status updated", "name", ui.Name)
		return ctrl.Result{}, nil
	}

	// Send an email to the invitee user to accept the invitation
	// It is possible that the invitee User is not created yet, so we send the email anyway.
	if err := r.createInvitationEmail(ctx, ui.DeepCopy()); err != nil {
		log.Error(err, "Failed to send invitation email to user", "userInvitation", ui.GetName())
		return ctrl.Result{}, fmt.Errorf("failed to send invitation email to user: %w", err)
	}

	// Get the User that was invited by the UserInvitation
	user, err := r.getInviteeUser(ctx, ui.Spec.Email)
	if err != nil {
		log.Error(err, "Failed to get Invitee User")
		return ctrl.Result{}, fmt.Errorf("failed to get Invitee User: %w", err)
	}
	if user == nil {
		log.Info("Invitee User not found, skipping reconciliation. Reconciliation will be triggered again when the User is created.")
		return ctrl.Result{}, nil
	}

	// Grant roles to the invitee user for the organization if the invitation is accepted
	if isUserInvitationAccepted(ui) {
		log.Info("Deleting PolicyBindings for accepting the invitation, as the invitation has been accepted", "userInvitation", ui.GetName())
		if err := deletePolicyBinding(ctx, r.Client, &iamv1alpha1.RoleReference{
			Name:      r.AcceptInvitationRoleName,
			Namespace: r.SystemNamespace,
		}, *ui); err != nil {
			log.Error(err, "Failed to delete PolicyBinding for accepting the invitation")
			return ctrl.Result{}, fmt.Errorf("failed to delete PolicyBinding for accepting the invitation: %w", err)
		}

		log.Info("Creating OrganizationMembership with roles for the invitee user, as the invitation is accepted", "user", user.Name, "roles", ui.Spec.Roles)

		// Create the OrganizationMembership with roles
		if err := r.createOrganizationMembership(ctx, user, ui); err != nil {
			log.Error(err, "Failed to create OrganizationMembership for userInvitation")
			return ctrl.Result{}, fmt.Errorf("failed to create OrganizationMembership for userInvitation: %w", err)
		}

<<<<<<< HEAD
		// Update the UserInvitation status
		if err := r.updateUserInvitationStatus(ctx, ui.DeepCopy(), metav1.Condition{
			Type:    string(iamv1alpha1.UserInvitationReadyCondition),
			Status:  metav1.ConditionTrue,
			Reason:  string(iamv1alpha1.UserInvitationStateAcceptedReason),
			Message: "User accepted the invitation",
		}); err != nil {
			return ctrl.Result{}, fmt.Errorf("failed to update UserInvitation status: %w", err)
=======
		// Delete the UserInvitation now that it has been fully processed and accepted.
		if err := r.Client.Delete(ctx, ui); err != nil && !errors.IsNotFound(err) {
			log.Error(err, "Failed to delete UserInvitation after acceptance")
			return ctrl.Result{}, fmt.Errorf("failed to delete UserInvitation after acceptance: %w", err)
>>>>>>> 8ee6589e
		}

		log.Info("UserInvitation accepted and deleted", "userInvitation", ui.GetName())
		return ctrl.Result{}, nil
	}

	if isUserInvitationDeclined(ui) {
		// Delete the PolicyBindings for the invitation-related roles
		log.Info("Deleting PolicyBindings for accepting the invitation, as the invitation is declined", "userInvitation", ui.GetName())
		if err := deletePolicyBinding(ctx, r.Client, &iamv1alpha1.RoleReference{
			Name:      r.AcceptInvitationRoleName,
			Namespace: r.SystemNamespace,
		}, *ui); err != nil {
			log.Error(err, "Failed to delete PolicyBinding for accepting the invitation")
			return ctrl.Result{}, fmt.Errorf("failed to delete PolicyBinding for accepting the invitation: %w", err)
		}

		// Update the UserInvitation status
		if err := r.updateUserInvitationStatus(ctx, ui.DeepCopy(), metav1.Condition{
			Type:    string(iamv1alpha1.UserInvitationReadyCondition),
			Status:  metav1.ConditionTrue,
			Reason:  string(iamv1alpha1.UserInvitationStateDeclinedReason),
			Message: "User declined the invitation",
		}); err != nil {
			return ctrl.Result{}, fmt.Errorf("failed to update UserInvitation status: %w", err)
		}

		log.Info("UserInvitation reconciled. User declined the invitation", "userInvitation", ui.GetName())
		return ctrl.Result{}, nil
	}

	// Check if the UserInvitation is pending
	if meta.IsStatusConditionTrue(ui.Status.Conditions, string(iamv1alpha1.UserInvitationPendingCondition)) {
		log.Info("UserInvitation is pending, skipping reconciliation")
		return ctrl.Result{}, nil
	}

	// Grant permissions to the invitee user so they can accept the invitation
	for _, role := range r.uiRelatedRoles {
		err := r.createPolicyBinding(ctx, user, ui, &iamv1alpha1.RoleReference{
			Name:      role.Name,
			Namespace: role.Namespace,
		})
		if err != nil {
			log.Error(err, "Failed to create policy binding with %s role", role, "userInvitation", ui.GetName())
			return ctrl.Result{}, fmt.Errorf("failed to create policy binding with %s role: %w", role, err)
		}
	}

	// Update the UserInvitation status
	if err := r.updateUserInvitationStatus(ctx, ui.DeepCopy(), metav1.Condition{
		Type:    string(iamv1alpha1.UserInvitationPendingCondition),
		Status:  metav1.ConditionTrue,
		Reason:  string(iamv1alpha1.UserInvitationStatePendingReason),
		Message: "Waiting for user to accept the invitation",
	}); err != nil {
		return ctrl.Result{}, fmt.Errorf("failed to update UserInvitation status: %w", err)
	}

	log.Info("UserInvitation reconciled", "userInvitation", ui.GetName())

	return ctrl.Result{}, nil
}

func (r *UserInvitationController) SetupWithManager(mgr ctrl.Manager) error {
	log := logf.FromContext(context.Background()).WithName("userinvitation-setup-with-manager")
	log.Info("Setting up UserInvitationController with Manager")

	r.uiRelatedRoles = append(r.uiRelatedRoles, iamv1alpha1.RoleReference{
		Name:      r.GetInvitationRoleName,
		Namespace: r.SystemNamespace,
	}, iamv1alpha1.RoleReference{
		Name:      r.AcceptInvitationRoleName,
		Namespace: r.SystemNamespace,
	})

	r.finalizer = finalizer.NewFinalizers()
	if err := r.finalizer.Register(userInvitationFinalizerKey, &userInvitationFinalizer{
		client:         r.Client,
		uiRelatedRoles: r.uiRelatedRoles,
	}); err != nil {
		log.Error(err, "Failed to register user invitation finalizer")
		return fmt.Errorf("failed to register user invitation finalizer: %w", err)
	}

	// Register field indexer for User email for efficient lookup
	if err := mgr.GetFieldIndexer().IndexField(context.Background(),
		&iamv1alpha1.User{}, userEmailIndexKey,
		func(obj client.Object) []string {
			user := obj.(*iamv1alpha1.User)
			return []string{strings.ToLower(user.Spec.Email)}
		}); err != nil {
		log.Error(err, "Failed to set field index on User by .spec.email")
		return fmt.Errorf("failed to set field index on User by .spec.email: %w", err)
	}

	// Register field indexer for UserInvitation email for efficient lookup
	if err := mgr.GetFieldIndexer().IndexField(context.Background(),
		&iamv1alpha1.UserInvitation{}, userEmailIndexKey,
		func(obj client.Object) []string {
			ui := obj.(*iamv1alpha1.UserInvitation)
			return []string{strings.ToLower(ui.Spec.Email)}
		}); err != nil {
		return fmt.Errorf("failed to set field index on UserInvitation by .spec.email: %w", err)
	}

	return ctrl.NewControllerManagedBy(mgr).
		For(&iamv1alpha1.UserInvitation{}).
		Watches(
			&iamv1alpha1.User{},
			handler.EnqueueRequestsFromMapFunc(r.findUserInvitationsForUser),
			builder.WithPredicates(userCreateOnlyPredicate),
		).
		Named("userinvitation").
		Complete(r)
}

// updateUserInvitationStatus updates the status of the UserInvitation
func (r *UserInvitationController) updateUserInvitationStatus(ctx context.Context, ui *iamv1alpha1.UserInvitation, condition metav1.Condition) error {
	log := logf.FromContext(ctx).WithName("userinvitation-update-status")
	log.Info("Updating UserInvitation status", "status", ui.Status)

	meta.SetStatusCondition(&ui.Status.Conditions, condition)

	if err := r.Client.Status().Update(ctx, ui); err != nil {
		log.Error(err, "failed to update UserInvitation status", "userInvitation", ui.Name)
		return fmt.Errorf("failed to update UserInvitation status: %w", err)
	}
	log.Info("UserInvitation status updated")

	return nil
}

// createPolicyBinding creates a PolicyBinding for the invitee user to the organization.
// This is an idempotent operation.
func (r *UserInvitationController) createPolicyBinding(
	ctx context.Context,
	user *iamv1alpha1.User,
	invitation *iamv1alpha1.UserInvitation,
	roleRef *iamv1alpha1.RoleReference) error {

	log := logf.FromContext(ctx).WithName("userinvitation-create-invitee-policy-binding")
	log.Info("Attempting to create PolicyBinding for invitee user", "user", user.Name)

	// Check if the PolicyBinding already exists
	policyBinding := &iamv1alpha1.PolicyBinding{}
	if err := r.Client.Get(ctx, client.ObjectKey{Name: getDeterministicRoleName(roleRef, *invitation), Namespace: roleRef.Namespace}, policyBinding); err != nil {
		if errors.IsNotFound(err) {
			log.Info("PolicyBinding not found, creating")
		} else {
			return fmt.Errorf("failed to get PolicyBinding: %w", err)
		}
	} else {
		log.Info("PolicyBinding found, skipping creation")
		return nil
	}

	// Generate the ResourceRef
	resourceRef, err := r.getResourceRef(ctx, roleRef, *invitation)
	if err != nil {
		return fmt.Errorf("failed to generate ResourceRef: %w", err)
	}

	// Build the PolicyBinding
	policyBinding = &iamv1alpha1.PolicyBinding{
		ObjectMeta: metav1.ObjectMeta{
			Name:      getDeterministicRoleName(roleRef, *invitation),
			Namespace: roleRef.Namespace,
		},
		Spec: iamv1alpha1.PolicyBindingSpec{
			RoleRef: iamv1alpha1.RoleReference{
				Name:      roleRef.Name,
				Namespace: roleRef.Namespace,
			},
			Subjects: []iamv1alpha1.Subject{
				{
					Kind: "User",
					Name: user.Name,
					UID:  string(user.GetUID()),
				},
			},
			ResourceSelector: iamv1alpha1.ResourceSelector{
				ResourceRef: &resourceRef,
			},
		},
	}

	// Create the PolicyBinding
	if err := r.Client.Create(ctx, policyBinding); err != nil {
		return fmt.Errorf("failed to create policy binding resource: %w", err)
	}

	log.Info("PolicyBinding created", "name", policyBinding.GetName())

	return nil
}

// getDeterministicResourceName generates a deterministic name for a resource to create based on the UserInvitation.
// This can be used in order to get/create the PolicyBinding, or other resources.
func getDeterministicResourceName(name string, ui iamv1alpha1.UserInvitation) string {
	// Sanitize the provided name: remove all whitespace characters (spaces, tabs, newlines) and convert to lower-case
	sanitized := strings.ToLower(strings.Join(strings.Fields(name), ""))
	return fmt.Sprintf("%s-%s", string(ui.GetUID()), sanitized)
}

// getResourceRef generates a ResourceRef for the PolicyBinding. As the ResourceRef depends on the roleRef
func (r *UserInvitationController) getResourceRef(ctx context.Context, roleRef *iamv1alpha1.RoleReference, ui iamv1alpha1.UserInvitation) (iamv1alpha1.ResourceReference, error) {
	log := logf.FromContext(ctx).WithName("userinvitation-generate-resource-ref")
	log.Info("Generating ResourceRef for UserInvitation", "roleRef", roleRef, "uiName", ui.GetName())

	for _, role := range r.uiRelatedRoles {
		if role.Name == roleRef.Name && role.Namespace == roleRef.Namespace {
			// If the roleRef contains the invitation-related roles, then the resourceRef is the UserInvitation
			return iamv1alpha1.ResourceReference{
				APIGroup:  iamv1alpha1.SchemeGroupVersion.Group,
				Kind:      "UserInvitation",
				Name:      ui.GetName(),
				UID:       string(ui.GetUID()),
				Namespace: ui.GetNamespace(),
			}, nil
		}
	}

	// If the roleRef is the organization role, then the resourceRef is the Organization

	// Get the Organization
	org := &resourcemanagerv1alpha1.Organization{}
	if err := r.Client.Get(ctx, client.ObjectKey{Name: ui.Spec.OrganizationRef.Name}, org); err != nil {
		return iamv1alpha1.ResourceReference{}, fmt.Errorf("failed to get Organization: %w", err)
	}

	return iamv1alpha1.ResourceReference{
		APIGroup: resourcemanagerv1alpha1.GroupVersion.Group,
		Kind:     "Organization",
		Name:     org.GetName(),
		UID:      string(org.GetUID()),
	}, nil
}

// deletePolicyBinding deletes a PolicyBinding for the invitee user to the organization.
// This is an idempotent operation.
func deletePolicyBinding(ctx context.Context, c client.Client, roleRef *iamv1alpha1.RoleReference, ui iamv1alpha1.UserInvitation) error {
	log := logf.FromContext(ctx).WithName("userinvitation-delete-policy-binding")
	log.Info("Deleting PolicyBinding for UserInvitation", "roleRef", roleRef, "uiName", ui.GetName())

	// Check if the PolicyBinding exists
	policyBinding := &iamv1alpha1.PolicyBinding{}
	if err := c.Get(ctx, client.ObjectKey{Name: getDeterministicRoleName(roleRef, ui), Namespace: roleRef.Namespace}, policyBinding); err != nil {
		if errors.IsNotFound(err) {
			log.Info("PolicyBinding not found, skipping deletion")
			return nil
		}
		log.Error(err, "Failed to get PolicyBinding")
		return fmt.Errorf("failed to get PolicyBinding: %w", err)
	}

	// Delete the PolicyBinding
	if err := c.Delete(ctx, &iamv1alpha1.PolicyBinding{
		ObjectMeta: metav1.ObjectMeta{
			Name:      getDeterministicRoleName(roleRef, ui),
			Namespace: roleRef.Namespace,
		},
	}); err != nil {
		return fmt.Errorf("failed to delete policy binding resource: %w", err)
	}

	log.Info("PolicyBinding deleted", "name", getDeterministicRoleName(roleRef, ui))

	return nil
}

// createOrganizationMembership creates an OrganizationMembership for the invitee user with roles from the invitation. This is an idempotent operation.
func (r *UserInvitationController) createOrganizationMembership(ctx context.Context, user *iamv1alpha1.User, ui *iamv1alpha1.UserInvitation) error {
	log := logf.FromContext(ctx).WithName("userinvitation-create-organization-membership")
	log.Info("Creating OrganizationMembership for userInvitation", "userInvitation", ui.GetName(), "user", user.GetName())

	organizationMembership := &resourcemanagerv1alpha1.OrganizationMembership{}

	roles := []resourcemanagerv1alpha1.RoleReference{}
	for _, role := range ui.Spec.Roles {
		roles = append(roles, resourcemanagerv1alpha1.RoleReference{
			Name:      role.Name,
			Namespace: role.Namespace,
		})
	}

	// Convert IAM RoleReferences to ResourceManager RoleReferences
	roles := make([]resourcemanagerv1alpha1.RoleReference, 0, len(ui.Spec.Roles))
	for _, roleRef := range ui.Spec.Roles {
		roles = append(roles, resourcemanagerv1alpha1.RoleReference{
			Name:      roleRef.Name,
			Namespace: roleRef.Namespace,
		})
	}

	// Build the OrganizationMembership with roles
	organizationMembership = &resourcemanagerv1alpha1.OrganizationMembership{
		ObjectMeta: metav1.ObjectMeta{
			Name:      fmt.Sprintf("member-%s", user.Name),
			Namespace: fmt.Sprintf("organization-%s", ui.Spec.OrganizationRef.Name),
			OwnerReferences: []metav1.OwnerReference{
				{
					APIVersion: iamv1alpha1.SchemeGroupVersion.Group,
					Kind:       "User",
					Name:       user.GetName(),
					UID:        user.GetUID(),
				},
			},
		},
	}

	_, err := controllerutil.CreateOrUpdate(ctx, r.Client, organizationMembership, func() error {
		log.Info("Creating or updating invitation-related organization membership", "organization", organizationMembership.Spec.OrganizationRef.Name)
		organizationMembership.Spec = resourcemanagerv1alpha1.OrganizationMembershipSpec{
			OrganizationRef: resourcemanagerv1alpha1.OrganizationReference{
				Name: ui.Spec.OrganizationRef.Name,
			},
			UserRef: resourcemanagerv1alpha1.MemberReference{
				Name: user.Name,
			},
			Roles: roles,
<<<<<<< HEAD
		},
	}

	// Create the OrganizationMembership
	if err := r.Client.Create(ctx, organizationMembership); err != nil {
		return fmt.Errorf("failed to create organization membership resource: %w", err)
=======
		}
		return nil
	})
	if err != nil {
		return fmt.Errorf("failed to create or update organization membership: %w", err)
>>>>>>> 8ee6589e
	}

	log.Info("OrganizationMembership created with roles", "name", organizationMembership.GetName(), "roles", roles)

	return nil
}

// findUserInvitationsForUser finds all UserInvitation resources that reference a given User email.
// This is used to reconcile the UserInvitation resources when a User is created, in the case that the User was invited by a UserInvitation
// and the User was created after the UserInvitation was created.
func (r *UserInvitationController) findUserInvitationsForUser(ctx context.Context, obj client.Object) []reconcile.Request {
	log := logf.FromContext(ctx).WithName("find-userinvitations-for-user")

	user, ok := obj.(*iamv1alpha1.User)
	if !ok {
		log.Error(fmt.Errorf("unexpected object type %T, expected *iamv1alpha1.User", obj), "unexpected object type")
		return nil
	}

	if user.Spec.Email == "" {
		log.Error(fmt.Errorf("user has no email"), "user has no email")
		return nil
	}

	// List UserInvitations matching this user's email (case-insensitive)
	var uiList iamv1alpha1.UserInvitationList
	if err := r.Client.List(ctx, &uiList, client.MatchingFields{userEmailIndexKey: strings.ToLower(user.Spec.Email)}); err != nil {
		log.Error(err, "failed to list UserInvitations by email")
		return nil
	}

	requests := make([]reconcile.Request, 0, len(uiList.Items))
	for i := range uiList.Items {
		ui := uiList.Items[i]
		requests = append(requests, reconcile.Request{NamespacedName: client.ObjectKey{Name: ui.GetName(), Namespace: ui.GetNamespace()}})
	}

	log.Info("Found UserInvitations for user", "Number of UserInvitations", len(requests), "user", user.GetName())

	return requests
}

// userCreateOnlyPredicate triggers only on User create events.
var userCreateOnlyPredicate = predicate.Funcs{
	CreateFunc:  func(e event.CreateEvent) bool { return true },
	UpdateFunc:  func(e event.UpdateEvent) bool { return false },
	DeleteFunc:  func(e event.DeleteEvent) bool { return false },
	GenericFunc: func(e event.GenericEvent) bool { return false },
}

// createInvitationEmail creates an email to the invitee user to accept the invitation.
// This is an idempotent operation.
func (r *UserInvitationController) createInvitationEmail(ctx context.Context, ui *iamv1alpha1.UserInvitation) error {
	log := logf.FromContext(ctx).WithName("userinvitation-create-invitation-email")
	log.Info("Creating invitation email to user", "userInvitation", ui.GetName())

	emailName := getDeterministicEmailName(*ui)
	log.Info("Email name", "emailName", emailName)

	// Check if the Email already exists (idempotency)
	existingEmail := &notificationv1alpha1.Email{}
	if err := r.Client.Get(ctx, client.ObjectKey{Name: emailName, Namespace: ui.GetNamespace()}, existingEmail); err == nil {
		log.Info("Email already exists, skipping creation", "email", emailName)
		return nil
	} else if !errors.IsNotFound(err) {
		return fmt.Errorf("failed to check existing Email: %w", err)
	}

	variables := []notificationv1alpha1.EmailVariable{
		{
			Name:  "OrganizationDisplayName",
			Value: ui.Status.Organization.DisplayName,
		},
		{
			Name:  "UserInvitationName",
			Value: ui.GetName(),
		},
		{
			Name:  "InviterDisplayName",
			Value: ui.Status.InviterUser.DisplayName,
		},
	}

	// Compose the Email resource
	email := &notificationv1alpha1.Email{
		TypeMeta: metav1.TypeMeta{
			Kind: "Email",
		},
		ObjectMeta: metav1.ObjectMeta{
			Name:      emailName,
			Namespace: ui.GetNamespace(),
		},
		Spec: notificationv1alpha1.EmailSpec{
			TemplateRef: notificationv1alpha1.TemplateReference{
				Name: r.UserInvitationEmailTemplateName,
			},
			Recipient: notificationv1alpha1.EmailRecipient{
				EmailAddress: ui.Spec.Email,
			},
			Variables: variables,
			Priority:  notificationv1alpha1.EmailPriorityNormal,
		},
	}

	if err := r.Client.Create(ctx, email); err != nil {
		log.Error(err, "failed to create Email resource", "email", email)
		return fmt.Errorf("failed to create Email resource: %w", err)
	}

	log.Info("Email resource created", "email", emailName)

	return nil
}

func (r *UserInvitationController) getUsersByEmail(ctx context.Context, email string) (*iamv1alpha1.UserList, error) {
	log := logf.FromContext(ctx).WithName("userinvitation-get-user-by-email")
	// Get the User that was invited by the UserInvitation
	var users iamv1alpha1.UserList
	if err := r.Client.List(ctx, &users, client.MatchingFields{userEmailIndexKey: strings.ToLower(email)}); err != nil {
		log.Error(err, "Failed to list Users by email")
		return nil, fmt.Errorf("failed to list Users by email: %w", err)
	}
	return &users, nil
}

// getInviteeUser returns the User identified by the invitation email. It returns (nil, nil)
// when the User resource does not yet exist so that the caller can decide to requeue
// without treating it as an error.
func (r *UserInvitationController) getInviteeUser(ctx context.Context, email string) (*iamv1alpha1.User, error) {
	log := logf.FromContext(ctx).WithName("userinvitation-get-invitee-user")
	log.Info("Getting Invitee User by email", "email", email)

	users, err := r.getUsersByEmail(ctx, email)
	if err != nil {
		log.Error(err, "Failed to get Invitee User by email")
		return nil, fmt.Errorf("failed to get Invitee User by email: %w", err)
	}
	if len(users.Items) == 0 {
		log.Info("Invitee User not found, skipping reconciliation. Reconciliation will be triggered again when the User is created.")
		return nil, nil
	}
	return &users.Items[0], nil
}

// getReferencedInviterUserInfo gets the display name and email address of the user who invited the user in the invitation.
func (r *UserInvitationController) getReferencedInviterUserInfo(ctx context.Context, inviterUserRef iamv1alpha1.UserReference) (string, string, error) {
	user := &iamv1alpha1.User{}
	if err := r.Client.Get(ctx, client.ObjectKey{Name: inviterUserRef.Name}, user); err != nil {
		return "", "", fmt.Errorf("failed to get inviterUser: %w", err)
	}

	displayName := strings.TrimSpace(user.Spec.GivenName + " " + user.Spec.FamilyName)
	if displayName == "" {
		displayName = user.Name
	}

	return displayName, user.Spec.Email, nil
}

// getOrganizationDisplayName gets the display name of the Organization referenced by the UserInvitation.
func (r *UserInvitationController) getReferencedOrganizationDisplayName(ctx context.Context, organizationRef resourcemanagerv1alpha1.OrganizationReference) (string, error) {
	// OrganizationDisplayName: fetch Organization resource to get display name
	org := &resourcemanagerv1alpha1.Organization{}
	if err := r.Client.Get(ctx, client.ObjectKey{Name: organizationRef.Name}, org); err != nil {
		return "", fmt.Errorf("failed to get Organization: %w", err)
	}
	organizationDisplayName := org.Annotations["kubernetes.io/display-name"]
	if organizationDisplayName == "" {
		organizationDisplayName = org.Name
	}

	return organizationDisplayName, nil
}

// getDeterministicEmailName generates a deterministic name for the Email resource to create based on the UserInvitation.
func getDeterministicEmailName(ui iamv1alpha1.UserInvitation) string {
	// We do not use the email, givenName or FamilyName as the may include forbidden characters for the Email resource name
	return getDeterministicResourceName("user-invitation", ui)
}

// getDeterministicRoleName generates a deterministic name for the Role resource to create based on the UserInvitation.
func getDeterministicRoleName(role *iamv1alpha1.RoleReference, ui iamv1alpha1.UserInvitation) string {
	return getDeterministicResourceName(role.Name, ui)
}

// isUserInvitationAccepted returns true if the UserInvitation is accepted
func isUserInvitationAccepted(ui *iamv1alpha1.UserInvitation) bool {
	return ui.Spec.State == iamv1alpha1.UserInvitationStateAccepted
}

// isUserInvitationDeclined returns true if the UserInvitation is declined
func isUserInvitationDeclined(ui *iamv1alpha1.UserInvitation) bool {
	return ui.Spec.State == iamv1alpha1.UserInvitationStateDeclined
}

// isUserInvitationExpired returns true if the UserInvitation is expired
func isUserInvitationExpired(ui *iamv1alpha1.UserInvitation) bool {
	now := metav1.NewTime(time.Now().UTC())
	if ui.Spec.ExpirationDate != nil && ui.Spec.ExpirationDate.Before(&now) {
		return true
	}
	return false
}<|MERGE_RESOLUTION|>--- conflicted
+++ resolved
@@ -195,21 +195,10 @@
 			return ctrl.Result{}, fmt.Errorf("failed to create OrganizationMembership for userInvitation: %w", err)
 		}
 
-<<<<<<< HEAD
-		// Update the UserInvitation status
-		if err := r.updateUserInvitationStatus(ctx, ui.DeepCopy(), metav1.Condition{
-			Type:    string(iamv1alpha1.UserInvitationReadyCondition),
-			Status:  metav1.ConditionTrue,
-			Reason:  string(iamv1alpha1.UserInvitationStateAcceptedReason),
-			Message: "User accepted the invitation",
-		}); err != nil {
-			return ctrl.Result{}, fmt.Errorf("failed to update UserInvitation status: %w", err)
-=======
 		// Delete the UserInvitation now that it has been fully processed and accepted.
 		if err := r.Client.Delete(ctx, ui); err != nil && !errors.IsNotFound(err) {
 			log.Error(err, "Failed to delete UserInvitation after acceptance")
 			return ctrl.Result{}, fmt.Errorf("failed to delete UserInvitation after acceptance: %w", err)
->>>>>>> 8ee6589e
 		}
 
 		log.Info("UserInvitation accepted and deleted", "userInvitation", ui.GetName())
@@ -486,16 +475,6 @@
 	log := logf.FromContext(ctx).WithName("userinvitation-create-organization-membership")
 	log.Info("Creating OrganizationMembership for userInvitation", "userInvitation", ui.GetName(), "user", user.GetName())
 
-	organizationMembership := &resourcemanagerv1alpha1.OrganizationMembership{}
-
-	roles := []resourcemanagerv1alpha1.RoleReference{}
-	for _, role := range ui.Spec.Roles {
-		roles = append(roles, resourcemanagerv1alpha1.RoleReference{
-			Name:      role.Name,
-			Namespace: role.Namespace,
-		})
-	}
-
 	// Convert IAM RoleReferences to ResourceManager RoleReferences
 	roles := make([]resourcemanagerv1alpha1.RoleReference, 0, len(ui.Spec.Roles))
 	for _, roleRef := range ui.Spec.Roles {
@@ -506,7 +485,7 @@
 	}
 
 	// Build the OrganizationMembership with roles
-	organizationMembership = &resourcemanagerv1alpha1.OrganizationMembership{
+	organizationMembership := &resourcemanagerv1alpha1.OrganizationMembership{
 		ObjectMeta: metav1.ObjectMeta{
 			Name:      fmt.Sprintf("member-%s", user.Name),
 			Namespace: fmt.Sprintf("organization-%s", ui.Spec.OrganizationRef.Name),
@@ -531,20 +510,11 @@
 				Name: user.Name,
 			},
 			Roles: roles,
-<<<<<<< HEAD
-		},
-	}
-
-	// Create the OrganizationMembership
-	if err := r.Client.Create(ctx, organizationMembership); err != nil {
-		return fmt.Errorf("failed to create organization membership resource: %w", err)
-=======
 		}
 		return nil
 	})
 	if err != nil {
 		return fmt.Errorf("failed to create or update organization membership: %w", err)
->>>>>>> 8ee6589e
 	}
 
 	log.Info("OrganizationMembership created with roles", "name", organizationMembership.GetName(), "roles", roles)

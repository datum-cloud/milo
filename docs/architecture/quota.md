--- conflicted
+++ resolved
@@ -19,14 +19,10 @@
   - [Admission Control Flow](#admission-control-flow)
   - [Resource Claiming Flow](#resource-claiming-flow)
 - [Resource Cleanup](#resource-cleanup)
-<<<<<<< HEAD
 - [Operational Visibility](#operational-visibility)
   - [kube-state-metrics Integration](#kube-state-metrics-integration)
   - [Quota System Implementation Metrics](#quota-system-implementation-metrics)
   - [Monitoring and Alerting](#monitoring-and-alerting)
-- [Integration Summary](#integration-summary)
-=======
->>>>>>> 39749c89
 
 ## System Overview
 
@@ -528,7 +524,6 @@
   ResourceClaims reference them
 - This prevents resource accumulation and maintains a clean quota state
 
-<<<<<<< HEAD
 The cleanup process ensures quota capacity is immediately reclaimed without manual intervention, maintaining accurate quota availability for future resource creation requests.
 
 ## Operational Visibility
@@ -694,35 +689,4 @@
 - Admission latency histograms with breakdown by result type
 - Active waiter counts and policy cache size trends
 - Denial rate trends with policy and resource type breakdowns
-- Workqueue metrics for processing delay detection
-
-## Integration Summary
-
-The quota system is a core component of Milo that manages resource consumption across the platform:
-
-**Milo Resources**:
-- Manages quota for Organizations, Projects, Users, and other Milo resources
-- Integrates with Milo's identity and access management for authorization decisions
-- Supports distributed deployments through parent context resolution
-- Provides comprehensive audit trails for compliance and billing
-
-**Runtime Components**:
-- Controllers maintain desired state through reconciliation loops
-- Admission webhooks provide real-time enforcement during resource creation
-- Owner references enable automatic cleanup when resources are deleted
-- Status conditions track resource state and enable observability
-
-**Policy Framework**:
-- CEL expressions enable flexible trigger conditions and business logic
-- Go templates provide dynamic resource generation with full context access
-- Event-driven architecture ensures real-time response to resource lifecycle changes
-- Policies can span multiple deployments for centralized quota management
-
-This architecture provides a comprehensive, scalable quota management system
-that handles both automated provisioning and real-time enforcement while
-maintaining clear separation of concerns between components.
-=======
-The cleanup process ensures quota capacity is immediately reclaimed without
-manual intervention, maintaining accurate quota availability for future resource
-creation requests.
->>>>>>> 39749c89
+- Workqueue metrics for processing delay detection
package v1alpha1

import (
	metav1 "k8s.io/apimachinery/pkg/apis/meta/v1"
	"k8s.io/apimachinery/pkg/runtime"
	"k8s.io/apimachinery/pkg/runtime/schema"
)

// SchemeGroupVersion is group version used to register these objects
var SchemeGroupVersion = schema.GroupVersion{Group: "iam.miloapis.com", Version: "v1alpha1"}

var (
	// SchemeBuilder initializes a scheme builder
	SchemeBuilder = runtime.NewSchemeBuilder(addKnownTypes)
	// AddToScheme is a global function that registers this API group & version to a scheme
	AddToScheme = SchemeBuilder.AddToScheme
)

// Adds the list of known types to Scheme.
func addKnownTypes(scheme *runtime.Scheme) error {
	scheme.AddKnownTypes(SchemeGroupVersion,
		&Group{},
		&GroupList{},
		&GroupMembership{},
		&GroupMembershipList{},
		&PolicyBinding{},
		&PolicyBindingList{},
		&UserInvitation{},
		&UserInvitationList{},
		&Role{},
		&RoleList{},
		&User{},
		&UserList{},
<<<<<<< HEAD
		&ProtectedResource{},
		&ProtectedResourceList{},
=======
		&MachineAccount{},
		&MachineAccountList{},
		&MachineAccountKey{},
		&MachineAccountKeyList{},
>>>>>>> 1b069375
	)
	metav1.AddToGroupVersion(scheme, SchemeGroupVersion)
	return nil
}<|MERGE_RESOLUTION|>--- conflicted
+++ resolved
@@ -31,15 +31,12 @@
 		&RoleList{},
 		&User{},
 		&UserList{},
-<<<<<<< HEAD
 		&ProtectedResource{},
 		&ProtectedResourceList{},
-=======
 		&MachineAccount{},
 		&MachineAccountList{},
 		&MachineAccountKey{},
 		&MachineAccountKeyList{},
->>>>>>> 1b069375
 	)
 	metav1.AddToGroupVersion(scheme, SchemeGroupVersion)
 	return nil

--- conflicted
+++ resolved
@@ -37,11 +37,8 @@
 		&MachineAccountList{},
 		&MachineAccountKey{},
 		&MachineAccountKeyList{},
-<<<<<<< HEAD
-=======
 		&UserPreference{},
 		&UserPreferenceList{},
->>>>>>> bfbacc08
 		&UserDeactivation{},
 		&UserDeactivationList{},
 	)

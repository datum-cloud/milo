--- conflicted
+++ resolved
@@ -5,8 +5,5 @@
 certs/
 # Generated kubeconfig for local development
 .kube/
-<<<<<<< HEAD
 dev/.kind-etcd-certs
-=======
 .tool-versions
->>>>>>> bfbacc08

version: '3'

vars:
  TOOL_DIR: "{{.USER_WORKING_DIR}}/bin"
  CERTS_DIR: "{{.USER_WORKING_DIR}}/certs"
  # renovate: datasource=go depName=sigs.k8s.io/controller-tools
  CONTROLLER_TOOLS_VERSION: v0.18.0
  # renovate: datasource=go depName=fybrik.io/crdoc
  CRDOC_VERSION: v0.6.4
<<<<<<< HEAD
=======
  # renovate: datasource=go depName=github.com/kyverno/chainsaw
  CHAINSAW_VERSION: v0.2.12
>>>>>>> 8bbbb1b2
  # Container image configuration
  MILO_IMAGE_NAME: "ghcr.io/datum-cloud/milo"
  MILO_IMAGE_TAG: "dev"
  TEST_INFRA_CLUSTER_NAME: "test-infra"
<<<<<<< HEAD
=======
  # Test infra repository configuration - can be overridden with environment variable
  TEST_INFRA_REPO_REF: 'feature/additional-components'

includes:
  # Must set TASK_X_REMOTE_TASKFILES=1 to use this feature.
  #
  # See: https://taskfile.dev/experiments/remote-taskfiles
  test-infra:
    taskfile: https://raw.githubusercontent.com/datum-cloud/test-infra/{{.TEST_INFRA_REPO_REF}}/Taskfile.yml
    vars:
      REPO_REF: "{{.TEST_INFRA_REPO_REF}}"
>>>>>>> 8bbbb1b2

tasks:
  default:
    desc: List all available tasks
    cmds:
      - task --list
    silent: true

  dev:build:
    desc: Build the Milo container image for development
    silent: true
    cmds:
      - |
        set -e
        echo "Building Milo container image: {{.MILO_IMAGE_NAME}}:{{.MILO_IMAGE_TAG}}"
        docker build -t "{{.MILO_IMAGE_NAME}}:{{.MILO_IMAGE_TAG}}" .
        echo "Successfully built {{.MILO_IMAGE_NAME}}:{{.MILO_IMAGE_TAG}}"
    sources:
      - "**/*.go"
      - "go.mod"
      - "go.sum"
      - "Dockerfile"
    generates:
      - ".task-build-timestamp"
    method: timestamp

  dev:load:
    desc: Load the Milo container image into the kind cluster
    silent: true
    deps:
      - dev:build
    cmds:
      - |
        set -e
        echo "Loading image {{.MILO_IMAGE_NAME}}:{{.MILO_IMAGE_TAG}} into kind cluster '{{.TEST_INFRA_CLUSTER_NAME}}'..."
        kind load docker-image "{{.MILO_IMAGE_NAME}}:{{.MILO_IMAGE_TAG}}" --name "{{.TEST_INFRA_CLUSTER_NAME}}"
        echo "Successfully loaded image into kind cluster"

  dev:deploy:
    desc: Deploy complete Milo control plane (etcd + API server + controller manager) to test-infra cluster
    silent: true
    deps:
      - generate:code
      - dev:load
    cmds:
      - |
        set -e
        echo "🚀 Deploying complete Milo control plane to test-infra cluster..."

        # Deploy all components including etcd, API server, controller manager, webhooks, RBAC, and networking
        # Everything is deployed in the milo-system namespace for simplified testing
        echo "📋 Deploying Milo control plane with etcd storage backend..."
        kubectl apply -k config/overlays/test-infra/

        # Wait for etcd Helm release to be complete (ensures deployment is fully reconciled)
        echo "⏳ Waiting for etcd Helm release to be ready..."
        kubectl wait --for=condition=Ready helmrelease/etcd -n milo-system --timeout=300s

        # Wait for etcd pod readiness (API server needs etcd to store data)
        echo "⏳ Waiting for etcd pod to be ready..."
        kubectl wait --for=condition=Ready pod -l app.kubernetes.io/component=etcd -n milo-system --timeout=180s

        # Wait for API server to be ready (required for CRD installation)
        # API server must be running before we can install custom resources
        echo "⏳ Waiting for API server to be ready..."
        kubectl wait --for=condition=Ready pod -l app.kubernetes.io/name=milo-apiserver -n milo-system --timeout=180s

        # Install CRDs into Milo API server (defines custom resource schemas)
        # Controller manager needs these CRDs to watch and reconcile custom resources
        echo "📋 Installing core control plane CRDs into Milo API server..."
        KUBECONFIG=.milo/kubeconfig kubectl apply -k config/crd/overlays/core-control-plane/

        # Step 6b: Install infrastructure control plane CRDs into Milo API server
        # This includes ProjectControlPlanes needed by the controller manager
        echo "📋 Installing infrastructure control plane CRDs into the infrastructure cluster..."
        kubectl apply -k config/crd/overlays/infra-control-plane/

        # Step 7: Verify CRDs are properly installed (sanity check)
        echo "✅ Verifying CRDs are installed..."
        CRD_COUNT=$(KUBECONFIG=.milo/kubeconfig kubectl get crd --no-headers | grep miloapis | wc -l || echo "0")
        echo "Installed $CRD_COUNT Milo CRDs in API server"

        # Step 7b: Create test users in Milo API server
        echo "👤 Creating test users in Milo API server..."
        KUBECONFIG=.milo/kubeconfig kubectl apply -f config/overlays/test-infra/resources/test-users.yaml

        # Step 8: Wait for controller manager (now that CRDs exist for it to reconcile)
        # Controller manager can only start successfully after CRDs are available
        echo "⏳ Waiting for controller manager to be ready..."
        kubectl wait --for=condition=Ready pod -l app.kubernetes.io/name=milo-controller-manager -n milo-system --timeout=120s || echo "⚠️  Controller manager not ready - continuing anyway (this is expected in test environment)"

        # Update kubeconfig for easy developer access
        echo "📝 Updating kubeconfig for developer access..."

        # Step 9: Restart deployments to ensure they pick up the latest image
        echo "🔄 Restarting deployments to pick up latest image..."
        kubectl rollout restart deployment/milo-apiserver -n milo-system
        kubectl rollout restart deployment/milo-controller-manager -n milo-system

        # Wait for rollouts to complete
        echo "⏳ Waiting for deployments to restart..."
        kubectl rollout status deployment/milo-apiserver -n milo-system --timeout=120s
        kubectl rollout status deployment/milo-controller-manager -n milo-system --timeout=120s

        echo ""
        echo "✅ Milo API server and storage deployed successfully!"
        echo ""
        echo "📊 Status:"
        echo "  etcd: kubectl get pods -n milo-system -l app.kubernetes.io/component=etcd"
        echo "  API server: kubectl get pods -n milo-system -l app.kubernetes.io/name=milo-apiserver"
        echo "  Controller manager: kubectl get pods -n milo-system -l app.kubernetes.io/name=milo-controller-manager"
        echo ""
        echo "🔗 Access:"
        echo "  Gateway: https://localhost:30443 (via Envoy Gateway)"
        echo ""
        echo "🔐 Authentication:"
        echo "  Kubeconfig: .milo/kubeconfig"
        echo "  Usage: export KUBECONFIG=.milo/kubeconfig"
        echo ""
        echo "🎯 Test custom resources:"
        echo "  kubectl get organizations"
        echo "  kubectl get projects"
        echo "  kubectl get users    # Should show 'admin' and 'test-user'"
        echo ""
        echo "📋 Available tokens:"
        echo "  Admin: test-admin-token (system:masters)"
        echo "  User: test-user-token (system:authenticated)"

  dev:setup:
    desc: Complete setup of test-infra cluster with full Milo control plane
    silent: true
    cmds:
      - task: test-infra:cluster-up
      - task: dev:deploy

  dev:redeploy:
    desc: Quick rebuild and redeploy for development iterations
    deps:
      - dev:load
    cmds:
      - |
        set -e
        echo "Redeploying Milo controller manager..."

<<<<<<< HEAD
  kind-setup-and-run:
    desc: >-
      Create a local kind cluster named “milo-local”, apply CRDs,
      generate dev certificates, build the controller binary,
      and run the controller manager against the cluster.
    cmds:
      # 1. Delete and re-create the kind cluster
      - kind delete cluster --name milo-local
      - kind create cluster --name milo-local

      # 2. (Optional) Verify the kube-context is now `kind-milo-local`
      - kubectl config current-context

      # 3. Generate base CRDs (deepcopy, client, CRD YAMLs, etc.)
      - task: generate

      # 4. Apply overlay CRDs for core and infra control-planes
      - kubectl apply -k config/crd/overlays/core-control-plane/
      - kubectl apply -k config/crd/overlays/infra-control-plane/

      # 5. Generate the development TLS certificates
      - task: generate-dev-certs

      # 6. Build the controller binary
      - go build -o bin/milo ./cmd/milo

      # 7. Free up ports 43271 and 96443 if already in use from the process not
      #    being shutdown properly.
      - |
        if lsof -i tcp:43271 -t >/dev/null 2>&1; then
          echo "Port 43271 in use – killing existing process..."
          kill -9 $(lsof -i tcp:43271 -t)
        fi
        if lsof -i tcp:9443 -t >/dev/null 2>&1; then
          echo "Port 9443 in use – killing existing process..."
          kill -9 $(lsof -i tcp:9443 -t)
        fi

      # 8. Apply the development webhook manifests
      # Note: uncomment to run the webhook locally outside of the kind cluster
      # - kubectl apply -k config/dev/

      # 8. Apply the webhook manifest to the cluster
      - kubectl apply -f config/webhook/manifests.yaml

      # 9. Run the controller manager locally
      - |
        ./bin/milo controller-manager \
          --leader-elect=false \
          --authentication-skip-lookup \
          --secure-port=43271 \
          --cert-dir=./certs \
          --tls-cert-file=./certs/tls.crt \
          --tls-private-key-file=./certs/tls.key \
          --control-plane-scope=core \
          --kubeconfig=$HOME/.kube/config \
          --infra-cluster-kubeconfig=$HOME/.kube/config \
          --v=4

  kind-create-namespaces:
    desc: |-
      Create a single organization namespace in the kind cluster as a
      workaround until the webhooks are properly configured to run locally.
      No project namespaces are created, as the `milo-system` namespace is
      created by default during startup and used for project-scoped resources.
    cmds:
      # Create the organization namespace
      - kubectl create namespace organization-datum
      - kubectl create namespace milo-system

  kind-create-registrations:
    desc: Create resource registrations in the kind cluster
    cmds:
      # Create the resource registrations
      - kubectl apply -f config/samples/quota/v1alpha1/resourceregistration_max_projects_per_org.yaml
      # - kubectl apply -f config/samples/quota/v1alpha1/resourceregistration_max_organizationmemberships_per_org.yaml
      - kubectl apply -f config/samples/quota/v1alpha1/resourceregistration_max_httpproxies_per_project.yaml

  kind-create-s:
    desc: Create organizations in the kind cluster
    cmds:
      # Create the organization which also creates the default resource grant of
      # 5 projects for it.
      - kubectl create -f config/samples/resourcemanager/v1alpha1/organization.yaml

  kind-create-projects:
    desc: Create projects in the kind cluster
    cmds:
      # Create the project which also creates the default resource grant of
      # 5 HTTPProxy instances per project
      - kubectl create -f config/samples/resourcemanager/v1alpha1/project.yaml

  kind-create-grants:
    desc: Create resource grants in the kind cluster
    cmds:
      # - kubectl apply -f config/samples/quota/v1alpha1/resourcegrant_organization.yaml
      # Create the resource grant that allows an additional 3 projects per
      # organization
      - kubectl apply -f config/samples/quota/v1alpha1/resourcegrant_max_projects_per_org.yaml
      # Create the resource grant that allows an additional 5 HTTPProxy instances
      # per project
      # - kubectl apply -f config/samples/quota/v1alpha1/resourcegrant_max_httpproxies_per_project.yaml

  kind-create-claims:
    desc: Create resource claims in the kind cluster
    cmds:
      # Create the resource claim for 1 project for the organization
      - kubectl apply -f config/samples/quota/v1alpha1/resourceclaim_project_for_org.yaml
      # Create the resource claim for 2 additional projects for the organization
      - kubectl apply -f config/samples/quota/v1alpha1/resourceclaim_projects_for_org_additional.yaml
      # Create the resource claim for 1 additional project for the organization
      - kubectl apply -f config/samples/quota/v1alpha1/resourceclaim_projects_for_org_additional_2.yaml
      # Create the resource claim for 2 additional HTTPProxy instances for the project
      # - kubectl apply -f config/samples/quota/v1alpha1/resourceclaim_httpproxies_per_project.yaml

  kind-create-all-quota-resources:
    desc: |-
      Setup resources in the kind cluster for quota system testing. This is
      an alternative to running the previous `kind-*` tasks individually.
    cmds:
      - kubectl create namespace organization-datum
      - kubectl create namespace milo-system

      # Create the resource registrations
      - kubectl apply -f config/samples/quota/v1alpha1/resourceregistration_max_projects_per_org.yaml
      # - kubectl apply -f config/samples/quota/v1alpha1/resourceregistration_max_httpproxies_per_project.yaml

      # Create the organization which also creates the default resource grant of
      # 5 projects for it.
      - kubectl create -f config/samples/resourcemanager/v1alpha1/organization.yaml

      # Create the project which also creates the default resource grant of
      # 5 HTTPProxy instances for it.
      # - kubectl create -f config/samples/resourcemanager/v1alpha1/project.yaml

      # Create the resource grant that allows an additional 3 projects per
      # organization
      # - kubectl apply -f config/samples/quota/v1alpha1/resourcegrant_max_projects_per_org.yaml

      # # Create the resource grant that allows an additional 2 HTTPProxy instances per project
      # - kubectl apply -f config/samples/quota/v1alpha1/resourcegrant_max_httpproxies_per_project.yaml

      # # Create the resource claim for 1 project for the organization
      # - kubectl apply -f config/samples/quota/v1alpha1/resourceclaim_project_for_org.yaml
      # # Create the resource claim for 2 additional projects for the organization
      # - kubectl apply -f config/samples/quota/v1alpha1/resourceclaim_projects_for_org_additional.yaml
      # # Create the resource claim for 1 additional project for the organization
      # - kubectl apply -f config/samples/quota/v1alpha1/resourceclaim_projects_for_org_additional_2.yaml
      # # Create the resource claim for 1 additional HTTPProxy instance for the project
      # - kubectl apply -f config/samples/quota/v1alpha1/resourceclaim_httpproxies_per_project.yaml

  test-infra-cluster:
    desc: |-
      Start a new kind cluster using the datum-cloud/test-infra repository.
      This creates a cluster with flux, cert-manager, and other components pre-installed.
    cmds:
      - |
        set -e
        TEMP_DIR=$(mktemp -d)
        echo "Cloning test-infra repository to temporary directory: $TEMP_DIR"

        git clone https://github.com/datum-cloud/test-infra.git "$TEMP_DIR/test-infra"
        cd "$TEMP_DIR/test-infra"

        echo "Starting kind cluster with test infrastructure..."
        make cluster-up

        echo "Cleaning up temporary directory..."
        cd - > /dev/null
        rm -rf "$TEMP_DIR"

        echo "Test infrastructure cluster is ready!"
        echo "Use 'kubectl config current-context' to verify your context."

  build-milo-image:
    desc: Build the Milo container image for development
    cmds:
      - |
        set -e
        echo "Building Milo container image: {{.MILO_IMAGE_NAME}}:{{.MILO_IMAGE_TAG}}"
        docker build -t "{{.MILO_IMAGE_NAME}}:{{.MILO_IMAGE_TAG}}" .
        echo "Successfully built {{.MILO_IMAGE_NAME}}:{{.MILO_IMAGE_TAG}}"
    sources:
      - "**/*.go"
      - "go.mod"
      - "go.sum"
      - "Dockerfile"
    generates:
      - ".task-build-timestamp"
    method: timestamp

  load-image-to-kind:
    desc: Load the Milo container image into the kind cluster
    deps:
      - build-milo-image
    cmds:
      - |
        set -e
        echo "Loading image {{.MILO_IMAGE_NAME}}:{{.MILO_IMAGE_TAG}} into kind cluster '{{.TEST_INFRA_CLUSTER_NAME}}'..."
        kind load docker-image "{{.MILO_IMAGE_NAME}}:{{.MILO_IMAGE_TAG}}" --name "{{.TEST_INFRA_CLUSTER_NAME}}"
        echo "Successfully loaded image into kind cluster"

  deploy-to-test-infra:
    desc: Deploy Milo controller manager to the test-infra cluster
    deps:
      - generate
      - load-image-to-kind
    cmds:
      - |
        set -e
        echo "Deploying Milo controller manager to test-infra cluster..."

        # Apply CRDs first
        echo "Applying CRDs..."
        kubectl apply -k config/crd/overlays/core-control-plane/
        kubectl apply -k config/crd/overlays/infra-control-plane/

        # Deploy controller manager with dev overlay
        echo "Deploying controller manager and webhooks..."
        kubectl apply -k config/dev/

        # Wait for deployment to be ready
        echo "Waiting for controller manager to be ready..."
        kubectl wait --for=condition=Ready pod -l app.kubernetes.io/name=milo-controller-manager -n milo-system --timeout=120s

        echo "✅ Milo controller manager deployed successfully!"
        echo "Check status with: kubectl get pods -n milo-system"

  test-infra-setup-complete:
    desc: Complete setup of test-infra cluster with Milo deployment
    deps:
      - test-infra-cluster
      - deploy-to-test-infra
    cmds:
      - |
        echo "🎉 Test infrastructure setup complete!"
        echo ""
        echo "Cluster: {{.TEST_INFRA_CLUSTER_NAME}}"
        echo "Context: $(kubectl config current-context)"
        echo ""
        echo "Available components:"
        echo "  ✅ Flux (GitOps)"
        echo "  ✅ cert-manager (TLS certificates)"
        echo "  ✅ Kyverno (Policy management)"
        echo "  ✅ Milo controller manager"
        echo ""
        echo "Test with: kubectl apply -f config/samples/resourcemanager/v1alpha1/organization.yaml"

  test-infra-redeploy:
    desc: Quick rebuild and redeploy for development iterations
    deps:
      - load-image-to-kind
    cmds:
      - |
        set -e
        echo "Redeploying Milo controller manager..."

=======
>>>>>>> 8bbbb1b2
        # Restart the deployment to pick up new image
        kubectl rollout restart deployment/milo-controller-manager -n milo-system

        # Wait for rollout to complete
        echo "Waiting for rollout to complete..."
        kubectl rollout status deployment/milo-controller-manager -n milo-system --timeout=120s

        echo "✅ Redeployment complete!"
<<<<<<< HEAD
        echo "Check logs with: task test-infra-logs"

  test-infra-logs:
    desc: Show controller manager logs from test-infra deployment
    cmds:
      - |
        echo "Showing Milo controller manager logs..."
        echo "Press Ctrl+C to stop following logs"
        echo ""
        kubectl logs -n milo-system -l app.kubernetes.io/name=milo-controller-manager --follow --tail=50

=======
        echo "Check logs with: kubectl logs -n milo-system -l app.kubernetes.io/name=milo-controller-manager"

  test:end-to-end:
    desc: Run end to end tests using Chainsaw against Milo API server
    deps:
      - task: install-go-tool
        vars:
          NAME: chainsaw
          PACKAGE: github.com/kyverno/chainsaw
          VERSION: "{{.CHAINSAW_VERSION}}"
    cmds:
      - |
        set -e
        echo "Running Chainsaw end to end tests against Milo API server..."
        echo "Using Milo API server via .milo/kubeconfig"
        KUBECONFIG=.milo/kubeconfig "{{.TOOL_DIR}}/chainsaw" test test/
    silent: true

  test:unit:
    desc: Run unit tests
    cmds:
      - |
        set -e
        echo "Running unit tests..."
        go test ./... -v
    silent: true

  # Code generation tasks
>>>>>>> 8bbbb1b2
  generate:
    desc: Generate code (alias for generate:code for backward compatibility)
    cmds:
      - task: generate:code
      - task: generate:docs

  generate:code:
    desc: Generate code including deepcopy, objects, CRDs, and potentially protobuf marshallers
    deps:
      - task: install-go-tool
        vars:
          NAME: controller-gen
          PACKAGE: sigs.k8s.io/controller-tools/cmd/controller-gen
          VERSION: "{{.CONTROLLER_TOOLS_VERSION}}"
    cmds:
      - echo "Generating deepcopy and object files..."
      - "\"{{.TOOL_DIR}}/controller-gen\" object paths=\"./pkg/apis/...\""
      - echo "Generating CRD manifests for each package..."
      - |
        set -e
        for package_dir in pkg/apis/*/; do
          package_name=$(basename "$package_dir")
          echo "Generating CRDs for package: $package_name"
          mkdir -p "config/crd/bases/$package_name"
          "{{.TOOL_DIR}}/controller-gen" crd paths="./$package_dir..." output:dir="./config/crd/bases/$package_name"
        done
      - echo "Generating webhook files..."
      - "\"{{.TOOL_DIR}}/controller-gen\" webhook paths=\"./internal/webhooks/...\" output:dir=\"./config/webhook\""
      # Generate RBAC rules for the controllers.
      - echo "Generating RBAC rules for the controllers..."
      - "\"{{.TOOL_DIR}}/controller-gen\" rbac:roleName=milo-controller-manager paths=\"./internal/controllers/...\" output:dir=\"./config/controller-manager/overlays/core-control-plane/rbac\""
    silent: true

  generate:docs:
    desc: Generate API docs
    deps:
      - task: install-go-tool
        vars:
          NAME: crdoc
          PACKAGE: fybrik.io/crdoc
          VERSION: "{{.CRDOC_VERSION}}"
    cmds:
      - |
        set -e ;
        mkdir -p docs/api ;
        for crdmanifest in config/crd/bases/*; do
          filename="$(basename -s .resourcemanager.miloapis.com.yaml $crdmanifest)" ;
          filename="${filename#apiextensions.k8s.io_v1_customresourcedefinition_}" ;
          bin/crdoc --resources $crdmanifest --output docs/api/$filename.md ;
        done;
    silent: true

  install-go-tool:
    desc: Install a Go tool to {{.TOOL_DIR}}/{{.NAME}} (symlinked from {{.TOOL_DIR}}/{{.NAME}}-{{.VERSION}})
    silent: true
    internal: true
    # vars: - Variables that need to be set when depending on this task
    #   NAME:
    #   PACKAGE:
    #   VERSION:
    cmds:
      - mkdir -p {{.TOOL_DIR}}
      - |
        set -e
        # Capture Taskfile vars into shell vars for clarity and safety in the script
        _NAME="{{.NAME}}"
        _PACKAGE="{{.PACKAGE}}"
        _VERSION="{{.VERSION}}"
        _TOOL_DIR="{{.TOOL_DIR}}"

        _VERSIONED_TOOL_PATH="$_TOOL_DIR/$_NAME-$_VERSION" # e.g., ./bin/crdoc-v0.6.4
        _SYMLINK_PATH="$_TOOL_DIR/$_NAME"                 # e.g., ./bin/crdoc (this is where go install puts it first)

        # Check if the correctly versioned binary already exists
        if [ ! -f "$_VERSIONED_TOOL_PATH" ]; then
          echo "Downloading $_PACKAGE@$_VERSION (binary name: $_NAME) to $_VERSIONED_TOOL_PATH"

          # Ensure the path where `go install` will place the binary (before mv) is clear.
          # This is $_SYMLINK_PATH (e.g., ./bin/crdoc).
          if [ -d "$_SYMLINK_PATH" ]; then
            echo "Error: Target path $_SYMLINK_PATH for 'go install' is an existing directory. Please remove it manually."
            exit 1
          fi
          # Remove if it's a file or symlink, to mimic `rm -f $(1)` from Makefile.
          # This ensures 'go install' doesn't conflict with an existing symlink or wrong file.
          echo "Preparing $_SYMLINK_PATH for new installation..."
          rm -f "$_SYMLINK_PATH" || true

          echo "Installing with GOBIN=$_TOOL_DIR..."
          # 'go install' will place the executable (named $_NAME) into $_TOOL_DIR.
          # This relies on $_NAME being the actual binary name derived from $_PACKAGE.
          if ! GOBIN="$_TOOL_DIR" go install "$_PACKAGE@$_VERSION"; then
            echo "Failed to 'go install $_PACKAGE@$_VERSION' with GOBIN=$_TOOL_DIR"
            exit 1
          fi

          # After `go install`, the binary should be at $_SYMLINK_PATH (e.g. $_TOOL_DIR/$_NAME)
          if [ ! -f "$_SYMLINK_PATH" ]; then
            echo "Error: 'go install' did not produce $_SYMLINK_PATH"
            # As a fallback, check if it was installed with the package basename if _NAME was different
            _PKG_BASENAME=$(basename "$_PACKAGE")
            if [ "$_PKG_BASENAME" != "$_NAME" ] && [ -f "$_TOOL_DIR/$_PKG_BASENAME" ]; then
                echo "Found $_TOOL_DIR/$_PKG_BASENAME instead (package basename). Moving this one."
                mv "$_TOOL_DIR/$_PKG_BASENAME" "$_VERSIONED_TOOL_PATH"
            else
                echo "Please ensure the NAME variable ('$_NAME') accurately matches the binary name produced by 'go install $_PACKAGE'."
                exit 1
            fi
          else
            # Binary $_SYMLINK_PATH was created as expected. Now move it to its versioned path.
            echo "Moving installed binary from $_SYMLINK_PATH to $_VERSIONED_TOOL_PATH"
            mv "$_SYMLINK_PATH" "$_VERSIONED_TOOL_PATH"
          fi

          # Create/update the symlink (e.g., ./bin/crdoc -> crdoc-v0.6.4)
          # The target of the symlink is relative to _TOOL_DIR.
          echo "Creating/updating symlink: $_SYMLINK_PATH -> $_NAME-$_VERSION (within $_TOOL_DIR)"
          (cd "$_TOOL_DIR" && ln -sf "$_NAME-$_VERSION" "$_NAME")
          echo "Tool $_NAME is now available at $_SYMLINK_PATH (points to $_VERSIONED_TOOL_PATH)"
        fi<|MERGE_RESOLUTION|>--- conflicted
+++ resolved
@@ -7,17 +7,12 @@
   CONTROLLER_TOOLS_VERSION: v0.18.0
   # renovate: datasource=go depName=fybrik.io/crdoc
   CRDOC_VERSION: v0.6.4
-<<<<<<< HEAD
-=======
   # renovate: datasource=go depName=github.com/kyverno/chainsaw
   CHAINSAW_VERSION: v0.2.12
->>>>>>> 8bbbb1b2
   # Container image configuration
   MILO_IMAGE_NAME: "ghcr.io/datum-cloud/milo"
   MILO_IMAGE_TAG: "dev"
   TEST_INFRA_CLUSTER_NAME: "test-infra"
-<<<<<<< HEAD
-=======
   # Test infra repository configuration - can be overridden with environment variable
   TEST_INFRA_REPO_REF: 'feature/additional-components'
 
@@ -29,7 +24,6 @@
     taskfile: https://raw.githubusercontent.com/datum-cloud/test-infra/{{.TEST_INFRA_REPO_REF}}/Taskfile.yml
     vars:
       REPO_REF: "{{.TEST_INFRA_REPO_REF}}"
->>>>>>> 8bbbb1b2
 
 tasks:
   default:
@@ -174,266 +168,6 @@
         set -e
         echo "Redeploying Milo controller manager..."
 
-<<<<<<< HEAD
-  kind-setup-and-run:
-    desc: >-
-      Create a local kind cluster named “milo-local”, apply CRDs,
-      generate dev certificates, build the controller binary,
-      and run the controller manager against the cluster.
-    cmds:
-      # 1. Delete and re-create the kind cluster
-      - kind delete cluster --name milo-local
-      - kind create cluster --name milo-local
-
-      # 2. (Optional) Verify the kube-context is now `kind-milo-local`
-      - kubectl config current-context
-
-      # 3. Generate base CRDs (deepcopy, client, CRD YAMLs, etc.)
-      - task: generate
-
-      # 4. Apply overlay CRDs for core and infra control-planes
-      - kubectl apply -k config/crd/overlays/core-control-plane/
-      - kubectl apply -k config/crd/overlays/infra-control-plane/
-
-      # 5. Generate the development TLS certificates
-      - task: generate-dev-certs
-
-      # 6. Build the controller binary
-      - go build -o bin/milo ./cmd/milo
-
-      # 7. Free up ports 43271 and 96443 if already in use from the process not
-      #    being shutdown properly.
-      - |
-        if lsof -i tcp:43271 -t >/dev/null 2>&1; then
-          echo "Port 43271 in use – killing existing process..."
-          kill -9 $(lsof -i tcp:43271 -t)
-        fi
-        if lsof -i tcp:9443 -t >/dev/null 2>&1; then
-          echo "Port 9443 in use – killing existing process..."
-          kill -9 $(lsof -i tcp:9443 -t)
-        fi
-
-      # 8. Apply the development webhook manifests
-      # Note: uncomment to run the webhook locally outside of the kind cluster
-      # - kubectl apply -k config/dev/
-
-      # 8. Apply the webhook manifest to the cluster
-      - kubectl apply -f config/webhook/manifests.yaml
-
-      # 9. Run the controller manager locally
-      - |
-        ./bin/milo controller-manager \
-          --leader-elect=false \
-          --authentication-skip-lookup \
-          --secure-port=43271 \
-          --cert-dir=./certs \
-          --tls-cert-file=./certs/tls.crt \
-          --tls-private-key-file=./certs/tls.key \
-          --control-plane-scope=core \
-          --kubeconfig=$HOME/.kube/config \
-          --infra-cluster-kubeconfig=$HOME/.kube/config \
-          --v=4
-
-  kind-create-namespaces:
-    desc: |-
-      Create a single organization namespace in the kind cluster as a
-      workaround until the webhooks are properly configured to run locally.
-      No project namespaces are created, as the `milo-system` namespace is
-      created by default during startup and used for project-scoped resources.
-    cmds:
-      # Create the organization namespace
-      - kubectl create namespace organization-datum
-      - kubectl create namespace milo-system
-
-  kind-create-registrations:
-    desc: Create resource registrations in the kind cluster
-    cmds:
-      # Create the resource registrations
-      - kubectl apply -f config/samples/quota/v1alpha1/resourceregistration_max_projects_per_org.yaml
-      # - kubectl apply -f config/samples/quota/v1alpha1/resourceregistration_max_organizationmemberships_per_org.yaml
-      - kubectl apply -f config/samples/quota/v1alpha1/resourceregistration_max_httpproxies_per_project.yaml
-
-  kind-create-s:
-    desc: Create organizations in the kind cluster
-    cmds:
-      # Create the organization which also creates the default resource grant of
-      # 5 projects for it.
-      - kubectl create -f config/samples/resourcemanager/v1alpha1/organization.yaml
-
-  kind-create-projects:
-    desc: Create projects in the kind cluster
-    cmds:
-      # Create the project which also creates the default resource grant of
-      # 5 HTTPProxy instances per project
-      - kubectl create -f config/samples/resourcemanager/v1alpha1/project.yaml
-
-  kind-create-grants:
-    desc: Create resource grants in the kind cluster
-    cmds:
-      # - kubectl apply -f config/samples/quota/v1alpha1/resourcegrant_organization.yaml
-      # Create the resource grant that allows an additional 3 projects per
-      # organization
-      - kubectl apply -f config/samples/quota/v1alpha1/resourcegrant_max_projects_per_org.yaml
-      # Create the resource grant that allows an additional 5 HTTPProxy instances
-      # per project
-      # - kubectl apply -f config/samples/quota/v1alpha1/resourcegrant_max_httpproxies_per_project.yaml
-
-  kind-create-claims:
-    desc: Create resource claims in the kind cluster
-    cmds:
-      # Create the resource claim for 1 project for the organization
-      - kubectl apply -f config/samples/quota/v1alpha1/resourceclaim_project_for_org.yaml
-      # Create the resource claim for 2 additional projects for the organization
-      - kubectl apply -f config/samples/quota/v1alpha1/resourceclaim_projects_for_org_additional.yaml
-      # Create the resource claim for 1 additional project for the organization
-      - kubectl apply -f config/samples/quota/v1alpha1/resourceclaim_projects_for_org_additional_2.yaml
-      # Create the resource claim for 2 additional HTTPProxy instances for the project
-      # - kubectl apply -f config/samples/quota/v1alpha1/resourceclaim_httpproxies_per_project.yaml
-
-  kind-create-all-quota-resources:
-    desc: |-
-      Setup resources in the kind cluster for quota system testing. This is
-      an alternative to running the previous `kind-*` tasks individually.
-    cmds:
-      - kubectl create namespace organization-datum
-      - kubectl create namespace milo-system
-
-      # Create the resource registrations
-      - kubectl apply -f config/samples/quota/v1alpha1/resourceregistration_max_projects_per_org.yaml
-      # - kubectl apply -f config/samples/quota/v1alpha1/resourceregistration_max_httpproxies_per_project.yaml
-
-      # Create the organization which also creates the default resource grant of
-      # 5 projects for it.
-      - kubectl create -f config/samples/resourcemanager/v1alpha1/organization.yaml
-
-      # Create the project which also creates the default resource grant of
-      # 5 HTTPProxy instances for it.
-      # - kubectl create -f config/samples/resourcemanager/v1alpha1/project.yaml
-
-      # Create the resource grant that allows an additional 3 projects per
-      # organization
-      # - kubectl apply -f config/samples/quota/v1alpha1/resourcegrant_max_projects_per_org.yaml
-
-      # # Create the resource grant that allows an additional 2 HTTPProxy instances per project
-      # - kubectl apply -f config/samples/quota/v1alpha1/resourcegrant_max_httpproxies_per_project.yaml
-
-      # # Create the resource claim for 1 project for the organization
-      # - kubectl apply -f config/samples/quota/v1alpha1/resourceclaim_project_for_org.yaml
-      # # Create the resource claim for 2 additional projects for the organization
-      # - kubectl apply -f config/samples/quota/v1alpha1/resourceclaim_projects_for_org_additional.yaml
-      # # Create the resource claim for 1 additional project for the organization
-      # - kubectl apply -f config/samples/quota/v1alpha1/resourceclaim_projects_for_org_additional_2.yaml
-      # # Create the resource claim for 1 additional HTTPProxy instance for the project
-      # - kubectl apply -f config/samples/quota/v1alpha1/resourceclaim_httpproxies_per_project.yaml
-
-  test-infra-cluster:
-    desc: |-
-      Start a new kind cluster using the datum-cloud/test-infra repository.
-      This creates a cluster with flux, cert-manager, and other components pre-installed.
-    cmds:
-      - |
-        set -e
-        TEMP_DIR=$(mktemp -d)
-        echo "Cloning test-infra repository to temporary directory: $TEMP_DIR"
-
-        git clone https://github.com/datum-cloud/test-infra.git "$TEMP_DIR/test-infra"
-        cd "$TEMP_DIR/test-infra"
-
-        echo "Starting kind cluster with test infrastructure..."
-        make cluster-up
-
-        echo "Cleaning up temporary directory..."
-        cd - > /dev/null
-        rm -rf "$TEMP_DIR"
-
-        echo "Test infrastructure cluster is ready!"
-        echo "Use 'kubectl config current-context' to verify your context."
-
-  build-milo-image:
-    desc: Build the Milo container image for development
-    cmds:
-      - |
-        set -e
-        echo "Building Milo container image: {{.MILO_IMAGE_NAME}}:{{.MILO_IMAGE_TAG}}"
-        docker build -t "{{.MILO_IMAGE_NAME}}:{{.MILO_IMAGE_TAG}}" .
-        echo "Successfully built {{.MILO_IMAGE_NAME}}:{{.MILO_IMAGE_TAG}}"
-    sources:
-      - "**/*.go"
-      - "go.mod"
-      - "go.sum"
-      - "Dockerfile"
-    generates:
-      - ".task-build-timestamp"
-    method: timestamp
-
-  load-image-to-kind:
-    desc: Load the Milo container image into the kind cluster
-    deps:
-      - build-milo-image
-    cmds:
-      - |
-        set -e
-        echo "Loading image {{.MILO_IMAGE_NAME}}:{{.MILO_IMAGE_TAG}} into kind cluster '{{.TEST_INFRA_CLUSTER_NAME}}'..."
-        kind load docker-image "{{.MILO_IMAGE_NAME}}:{{.MILO_IMAGE_TAG}}" --name "{{.TEST_INFRA_CLUSTER_NAME}}"
-        echo "Successfully loaded image into kind cluster"
-
-  deploy-to-test-infra:
-    desc: Deploy Milo controller manager to the test-infra cluster
-    deps:
-      - generate
-      - load-image-to-kind
-    cmds:
-      - |
-        set -e
-        echo "Deploying Milo controller manager to test-infra cluster..."
-
-        # Apply CRDs first
-        echo "Applying CRDs..."
-        kubectl apply -k config/crd/overlays/core-control-plane/
-        kubectl apply -k config/crd/overlays/infra-control-plane/
-
-        # Deploy controller manager with dev overlay
-        echo "Deploying controller manager and webhooks..."
-        kubectl apply -k config/dev/
-
-        # Wait for deployment to be ready
-        echo "Waiting for controller manager to be ready..."
-        kubectl wait --for=condition=Ready pod -l app.kubernetes.io/name=milo-controller-manager -n milo-system --timeout=120s
-
-        echo "✅ Milo controller manager deployed successfully!"
-        echo "Check status with: kubectl get pods -n milo-system"
-
-  test-infra-setup-complete:
-    desc: Complete setup of test-infra cluster with Milo deployment
-    deps:
-      - test-infra-cluster
-      - deploy-to-test-infra
-    cmds:
-      - |
-        echo "🎉 Test infrastructure setup complete!"
-        echo ""
-        echo "Cluster: {{.TEST_INFRA_CLUSTER_NAME}}"
-        echo "Context: $(kubectl config current-context)"
-        echo ""
-        echo "Available components:"
-        echo "  ✅ Flux (GitOps)"
-        echo "  ✅ cert-manager (TLS certificates)"
-        echo "  ✅ Kyverno (Policy management)"
-        echo "  ✅ Milo controller manager"
-        echo ""
-        echo "Test with: kubectl apply -f config/samples/resourcemanager/v1alpha1/organization.yaml"
-
-  test-infra-redeploy:
-    desc: Quick rebuild and redeploy for development iterations
-    deps:
-      - load-image-to-kind
-    cmds:
-      - |
-        set -e
-        echo "Redeploying Milo controller manager..."
-
-=======
->>>>>>> 8bbbb1b2
         # Restart the deployment to pick up new image
         kubectl rollout restart deployment/milo-controller-manager -n milo-system
 
@@ -442,19 +176,6 @@
         kubectl rollout status deployment/milo-controller-manager -n milo-system --timeout=120s
 
         echo "✅ Redeployment complete!"
-<<<<<<< HEAD
-        echo "Check logs with: task test-infra-logs"
-
-  test-infra-logs:
-    desc: Show controller manager logs from test-infra deployment
-    cmds:
-      - |
-        echo "Showing Milo controller manager logs..."
-        echo "Press Ctrl+C to stop following logs"
-        echo ""
-        kubectl logs -n milo-system -l app.kubernetes.io/name=milo-controller-manager --follow --tail=50
-
-=======
         echo "Check logs with: kubectl logs -n milo-system -l app.kubernetes.io/name=milo-controller-manager"
 
   test:end-to-end:
@@ -483,7 +204,6 @@
     silent: true
 
   # Code generation tasks
->>>>>>> 8bbbb1b2
   generate:
     desc: Generate code (alias for generate:code for backward compatibility)
     cmds:

version: 3

includes:
  api:
    taskfile: ./api/Taskfile.yaml
    dir: ./api
    
tasks:
  env:start:
    run: once
    desc: Start the development environment
    cmds:
      - docker compose -f docker-compose.yaml up -d
  env:stop:
    desc: Stops the development environment
    cmds:
      - docker compose -f docker-compose.yaml stop
  env:reset:
    desc: Resets the development environment. Warning this will remove all data!
    cmds:
      - docker compose -f docker-compose.yaml down

  openfga:store-id:
    silent: true
    desc: Retrieves the store ID from the openfga server
    cmd: fga store list | jq -r '.stores[] | select(.name=="datum") | .id'

  openfga:create-store:
    silent: true
    run: once
    deps:
      - env:start
    desc: Creates a store in OpenFGA that should be used for the environment.
    cmd: |
      STORE_ID=$(task openfga:store-id)
      if [ -z "$STORE_ID" ]; then
        fga store create --name "datum"
        echo "Store 'datum' created."
      else
        echo "Store 'datum' already exists (ID: $STORE_ID)."
      fi

  apiserver:serve:
    desc: Starts the IAM APIServer with authentication disabled.
    deps:
      - openfga:create-store
    cmd: |
      go run ./cmd/apiserver serve \
        --openfga-endpoint=dns:///localhost:8081 \
        --openfga-store-id=$(task openfga:store-id) \
        --database=postgres://root@localhost:26257/iam?sslmode=disable \
        --rest-addr=:8000 \
        --grpc-addr=:8001 \
        --disable-auth=false \
        --authentication-config=$(cat ./test/config/authentication/authentication-config.json | jq -c .) \
        --zitadel-key-path="test/config/zitadel/secrets/machine-key.json" \
        {{ .CLI_ARGS }}

  iamservice:loadservices:
    cmd: |
      go run ./cmd/apiserver add-resources \
        --openfga-endpoint=dns:///localhost:8081 \
        --openfga-store-id=$(task openfga:store-id) \
        --database-connection-string=postgres://root@localhost:26257/iam?sslmode=disable \
        --services config/services \
        --overwrite true

  iamservice:loadroles:
    cmd: |
      go run ./cmd/apiserver add-resources \
        --openfga-endpoint=dns:///localhost:8081 \
        --openfga-store-id=$(task openfga:store-id) \
        --database-connection-string=postgres://root@localhost:26257/iam?sslmode=disable \
        --roles config/roles \
        --overwrite true
    
  iamservice:loadpolicies:
    cmd: |
      go run ./cmd/apiserver add-resources \
        --openfga-endpoint=dns:///localhost:8081 \
        --openfga-store-id=$(task openfga:store-id) \
        --database-connection-string=postgres://root@localhost:26257/iam?sslmode=disable \
        --policies config/policies \
        --overwrite true

<<<<<<< HEAD
  apiserver:migrate-users:
    cmd: |
      go run ./cmd/apiserver migrate-resources \
        --database-connection-string=postgres://root@localhost:26257/iam?sslmode=disable \
        --datum-os-api-endpoint=https://api.staging.env.datum.net/datum-os/v1alpha/users?pageSize=9999 \
        --datum-os-api-key=ZjU3MDNkYjUtM2YwNy00MTY1LTk5OGEtN2JmZDI4YWVjOGVlOmR0bXBfaDI2dGFYMXJtanFGZ0hYRnBxdEh5V0s2YVBCZENENXdyRW13cnpKbVVUeVdVOVVNR2ljTTF4Y2NwdUxydWR0NQ== \
        --openfga-endpoint=dns:///localhost:8081 \
        --openfga-store-id=$(task openfga:store-id) \
        --migrate-command=users
=======
  openfga:getuserorganizations:
    desc: Retrieves the OpenFGA model from the server
    cmd: |                                                       #resource identifier, hashed permission, resource type
      fga query list-objects --store-id $(task openfga:store-id) iam.datumapis.com/InternalUser:users/db2fcc5a-b98a-48e5-b5df-b282d910273b 7983b8fa resourcemanager.datumapis.com/Organization

>>>>>>> 152e3acf

  apiserver:migrate-organizations:
    cmd: |
      go run ./cmd/apiserver migrate-resources \
        --database-connection-string=postgres://root@localhost:26257/iam?sslmode=disable \
        --datum-os-api-endpoint=https://api.staging.env.datum.net/datum-os/v1alpha/organizations?pageSize=99999 \
        --datum-os-api-key=ZjU3MDNkYjUtM2YwNy00MTY1LTk5OGEtN2JmZDI4YWVjOGVlOmR0bXBfaDI2dGFYMXJtanFGZ0hYRnBxdEh5V0s2YVBCZENENXdyRW13cnpKbVVUeVdVOVVNR2ljTTF4Y2NwdUxydWR0NQ== \
        --openfga-endpoint=dns:///localhost:8081 \
        --openfga-store-id=$(task openfga:store-id) \
        --migrate-command=organizations
        <|MERGE_RESOLUTION|>--- conflicted
+++ resolved
@@ -4,7 +4,7 @@
   api:
     taskfile: ./api/Taskfile.yaml
     dir: ./api
-    
+
 tasks:
   env:start:
     run: once
@@ -73,7 +73,7 @@
         --database-connection-string=postgres://root@localhost:26257/iam?sslmode=disable \
         --roles config/roles \
         --overwrite true
-    
+
   iamservice:loadpolicies:
     cmd: |
       go run ./cmd/apiserver add-resources \
@@ -82,8 +82,11 @@
         --database-connection-string=postgres://root@localhost:26257/iam?sslmode=disable \
         --policies config/policies \
         --overwrite true
+  openfga:getuserorganizations:
+    desc: Retrieves the OpenFGA model from the server
+    cmd: |                                                       #resource identifier, hashed permission, resource type
+      fga query list-objects --store-id $(task openfga:store-id) iam.datumapis.com/InternalUser:users/db2fcc5a-b98a-48e5-b5df-b282d910273b 7983b8fa resourcemanager.datumapis.com/Organization
 
-<<<<<<< HEAD
   apiserver:migrate-users:
     cmd: |
       go run ./cmd/apiserver migrate-resources \
@@ -93,13 +96,6 @@
         --openfga-endpoint=dns:///localhost:8081 \
         --openfga-store-id=$(task openfga:store-id) \
         --migrate-command=users
-=======
-  openfga:getuserorganizations:
-    desc: Retrieves the OpenFGA model from the server
-    cmd: |                                                       #resource identifier, hashed permission, resource type
-      fga query list-objects --store-id $(task openfga:store-id) iam.datumapis.com/InternalUser:users/db2fcc5a-b98a-48e5-b5df-b282d910273b 7983b8fa resourcemanager.datumapis.com/Organization
-
->>>>>>> 152e3acf
 
   apiserver:migrate-organizations:
     cmd: |
@@ -109,5 +105,4 @@
         --datum-os-api-key=ZjU3MDNkYjUtM2YwNy00MTY1LTk5OGEtN2JmZDI4YWVjOGVlOmR0bXBfaDI2dGFYMXJtanFGZ0hYRnBxdEh5V0s2YVBCZENENXdyRW13cnpKbVVUeVdVOVVNR2ljTTF4Y2NwdUxydWR0NQ== \
         --openfga-endpoint=dns:///localhost:8081 \
         --openfga-store-id=$(task openfga:store-id) \
-        --migrate-command=organizations
-        +        --migrate-command=organizations